// Copyright (c) 2017 Uber Technologies, Inc.
//
// Permission is hereby granted, free of charge, to any person obtaining a copy
// of this software and associated documentation files (the "Software"), to deal
// in the Software without restriction, including without limitation the rights
// to use, copy, modify, merge, publish, distribute, sublicense, and/or sell
// copies of the Software, and to permit persons to whom the Software is
// furnished to do so, subject to the following conditions:
//
// The above copyright notice and this permission notice shall be included in
// all copies or substantial portions of the Software.
//
// THE SOFTWARE IS PROVIDED "AS IS", WITHOUT WARRANTY OF ANY KIND, EXPRESS OR
// IMPLIED, INCLUDING BUT NOT LIMITED TO THE WARRANTIES OF MERCHANTABILITY,
// FITNESS FOR A PARTICULAR PURPOSE AND NONINFRINGEMENT. IN NO EVENT SHALL THE
// AUTHORS OR COPYRIGHT HOLDERS BE LIABLE FOR ANY CLAIM, DAMAGES OR OTHER
// LIABILITY, WHETHER IN AN ACTION OF CONTRACT, TORT OR OTHERWISE, ARISING FROM,
// OUT OF OR IN CONNECTION WITH THE SOFTWARE OR THE USE OR OTHER DEALINGS IN
// THE SOFTWARE.

package history

import (
	ctx "context"
	"errors"
	"os"
	"reflect"
	"testing"
	"time"

	"github.com/uber/cadence/common/clock"

	"github.com/pborman/uuid"
	log "github.com/sirupsen/logrus"
	"github.com/stretchr/testify/mock"
	"github.com/stretchr/testify/suite"
	"github.com/uber-common/bark"
	"github.com/uber-go/tally"
	h "github.com/uber/cadence/.gen/go/history"
	"github.com/uber/cadence/.gen/go/shared"
	workflow "github.com/uber/cadence/.gen/go/shared"
	"github.com/uber/cadence/client"
	"github.com/uber/cadence/common"
	"github.com/uber/cadence/common/cache"
	"github.com/uber/cadence/common/cluster"
	"github.com/uber/cadence/common/definition"
	"github.com/uber/cadence/common/messaging"
	"github.com/uber/cadence/common/metrics"
	"github.com/uber/cadence/common/mocks"
	"github.com/uber/cadence/common/persistence"
	p "github.com/uber/cadence/common/persistence"
	"github.com/uber/cadence/common/service"
)

const (
	testShardID = 1
)

type (
	historyReplicatorSuite struct {
		suite.Suite
		logger              bark.Logger
		mockExecutionMgr    *mocks.ExecutionManager
		mockHistoryMgr      *mocks.HistoryManager
		mockHistoryV2Mgr    *mocks.HistoryV2Manager
		mockShardManager    *mocks.ShardManager
		mockClusterMetadata *mocks.ClusterMetadata
		mockProducer        *mocks.KafkaProducer
		mockMetadataMgr     *mocks.MetadataManager
		mockMessagingClient messaging.Client
		mockService         service.Service
		mockShard           *shardContextImpl
		mockTxProcessor     *MockTransferQueueProcessor
		mockTimerProcessor  *MockTimerQueueProcessor
		mockClientBean      *client.MockClientBean
		mockWorkflowResetor *mockWorkflowResetor

		historyReplicator *historyReplicator
	}
)

func TestHistoryReplicatorSuite(t *testing.T) {
	s := new(historyReplicatorSuite)
	suite.Run(t, s)
}

func (s *historyReplicatorSuite) SetupSuite() {
	if testing.Verbose() {
		log.SetOutput(os.Stdout)
	}

}

func (s *historyReplicatorSuite) TearDownSuite() {

}

func (s *historyReplicatorSuite) SetupTest() {
	log2 := log.New()
	log2.Level = log.DebugLevel
	s.logger = bark.NewLoggerFromLogrus(log2)
	s.mockHistoryMgr = &mocks.HistoryManager{}
	s.mockHistoryV2Mgr = &mocks.HistoryV2Manager{}
	s.mockExecutionMgr = &mocks.ExecutionManager{}
	s.mockClusterMetadata = &mocks.ClusterMetadata{}
	s.mockShardManager = &mocks.ShardManager{}
	s.mockProducer = &mocks.KafkaProducer{}
	s.mockMessagingClient = mocks.NewMockMessagingClient(s.mockProducer, nil)
	s.mockMetadataMgr = &mocks.MetadataManager{}
	metricsClient := metrics.NewClient(tally.NoopScope, metrics.History)
	s.mockClientBean = &client.MockClientBean{}
	s.mockService = service.NewTestService(s.mockClusterMetadata, s.mockMessagingClient, metricsClient, s.mockClientBean, s.logger)

	s.mockShard = &shardContextImpl{
		service:                   s.mockService,
		shardInfo:                 &persistence.ShardInfo{ShardID: testShardID, RangeID: 1, TransferAckLevel: 0},
		shardID:                   testShardID,
		transferSequenceNumber:    1,
		executionManager:          s.mockExecutionMgr,
		shardManager:              s.mockShardManager,
		historyMgr:                s.mockHistoryMgr,
		historyV2Mgr:              s.mockHistoryV2Mgr,
		maxTransferSequenceNumber: 100000,
		closeCh:                   make(chan int, 100),
		config:                    NewDynamicConfigForTest(),
		logger:                    s.logger,
		domainCache:               cache.NewDomainCache(s.mockMetadataMgr, s.mockClusterMetadata, metricsClient, s.logger),
		metricsClient:             metrics.NewClient(tally.NoopScope, metrics.History),
		standbyClusterCurrentTime: make(map[string]time.Time),
	}
	s.mockTxProcessor = &MockTransferQueueProcessor{}
	s.mockTimerProcessor = &MockTimerQueueProcessor{}

	historyCache := newHistoryCache(s.mockShard)
	s.mockClusterMetadata.On("IsGlobalDomainEnabled").Return(true)
	s.mockClusterMetadata.On("GetCurrentClusterName").Return(cluster.TestCurrentClusterName)
	h := &historyEngineImpl{
		currentClusterName: s.mockShard.GetService().GetClusterMetadata().GetCurrentClusterName(),
		shard:              s.mockShard,
		historyMgr:         s.mockHistoryMgr,
		executionManager:   s.mockExecutionMgr,
		historyCache:       historyCache,
		logger:             s.logger,
		tokenSerializer:    common.NewJSONTaskTokenSerializer(),
		metricsClient:      s.mockShard.GetMetricsClient(),
		txProcessor:        s.mockTxProcessor,
		timerProcessor:     s.mockTimerProcessor,
	}
	s.historyReplicator = newHistoryReplicator(s.mockShard, clock.NewEventTimeSource(), h, historyCache, s.mockShard.domainCache, s.mockHistoryMgr, s.mockHistoryV2Mgr, s.logger)
	s.mockWorkflowResetor = &mockWorkflowResetor{}
	s.historyReplicator.resetor = s.mockWorkflowResetor
}

func (s *historyReplicatorSuite) TearDownTest() {
	s.historyReplicator = nil
	s.mockHistoryMgr.AssertExpectations(s.T())
	s.mockExecutionMgr.AssertExpectations(s.T())
	s.mockShardManager.AssertExpectations(s.T())
	s.mockProducer.AssertExpectations(s.T())
	s.mockMetadataMgr.AssertExpectations(s.T())
	s.mockTxProcessor.AssertExpectations(s.T())
	s.mockTimerProcessor.AssertExpectations(s.T())
	s.mockClientBean.AssertExpectations(s.T())
	s.mockWorkflowResetor.AssertExpectations(s.T())
}

func (s *historyReplicatorSuite) TestSyncActivity_WorkflowNotFound() {
	domainID := validDomainID
	workflowID := "some random workflow ID"
	runID := uuid.New()

	request := &h.SyncActivityRequest{
		DomainId:   common.StringPtr(domainID),
		WorkflowId: common.StringPtr(workflowID),
		RunId:      common.StringPtr(runID),
	}
	s.mockExecutionMgr.On("GetWorkflowExecution", &persistence.GetWorkflowExecutionRequest{
		DomainID: domainID,
		Execution: shared.WorkflowExecution{
			WorkflowId: common.StringPtr(workflowID),
			RunId:      common.StringPtr(runID),
		},
	}).Return(nil, &shared.EntityNotExistsError{})

	err := s.historyReplicator.SyncActivity(ctx.Background(), request)
	s.Nil(err)
}

func (s *historyReplicatorSuite) TestSyncActivity_WorkflowClosed() {
	domainID := validDomainID
	workflowID := "some random workflow ID"
	runID := uuid.New()

	context, release, err := s.historyReplicator.historyCache.getOrCreateWorkflowExecution(
		domainID,
		shared.WorkflowExecution{
			WorkflowId: common.StringPtr(workflowID),
			RunId:      common.StringPtr(runID),
		},
	)
	msBuilder := &mockMutableState{}
	defer msBuilder.AssertExpectations(s.T())
	context.(*workflowExecutionContextImpl).msBuilder = msBuilder
	release(nil)
	request := &h.SyncActivityRequest{
		DomainId:   common.StringPtr(domainID),
		WorkflowId: common.StringPtr(workflowID),
		RunId:      common.StringPtr(runID),
	}
	msBuilder.On("IsWorkflowExecutionRunning").Return(false)
	msBuilder.On("GetReplicationState").Return(&persistence.ReplicationState{})

	err = s.historyReplicator.SyncActivity(ctx.Background(), request)
	s.Nil(err)
}

func (s *historyReplicatorSuite) TestSyncActivity_IncomingScheduleIDLarger_IncomingVersionSmaller() {
	domainName := "some random domain name"
	domainID := validDomainID
	workflowID := "some random workflow ID"
	runID := uuid.New()
	scheduleID := int64(144)
	version := int64(100)

	lastWriteVersion := version + 100
	nextEventID := scheduleID - 10

	context, release, err := s.historyReplicator.historyCache.getOrCreateWorkflowExecution(
		domainID,
		shared.WorkflowExecution{
			WorkflowId: common.StringPtr(workflowID),
			RunId:      common.StringPtr(runID),
		},
	)
	msBuilder := &mockMutableState{}
	defer msBuilder.AssertExpectations(s.T())
	context.(*workflowExecutionContextImpl).msBuilder = msBuilder
	release(nil)
	request := &h.SyncActivityRequest{
		DomainId:    common.StringPtr(domainID),
		WorkflowId:  common.StringPtr(workflowID),
		RunId:       common.StringPtr(runID),
		Version:     common.Int64Ptr(version),
		ScheduledId: common.Int64Ptr(scheduleID),
	}
	msBuilder.On("IsWorkflowExecutionRunning").Return(true)
	msBuilder.On("GetNextEventID").Return(nextEventID)
	msBuilder.On("GetReplicationState").Return(&persistence.ReplicationState{
		CurrentVersion:   lastWriteVersion,
		StartVersion:     lastWriteVersion,
		LastWriteVersion: lastWriteVersion,
		LastWriteEventID: nextEventID - 1,
	})
	msBuilder.On("GetLastWriteVersion").Return(lastWriteVersion)
	msBuilder.On("UpdateReplicationStateVersion", lastWriteVersion, false).Once()
	s.mockMetadataMgr.On("GetDomain", &persistence.GetDomainRequest{ID: domainID}).Return(
		&persistence.GetDomainResponse{
			Info:   &persistence.DomainInfo{ID: domainID, Name: domainName},
			Config: &persistence.DomainConfig{Retention: 1},
			ReplicationConfig: &persistence.DomainReplicationConfig{
				ActiveClusterName: cluster.TestCurrentClusterName,
				Clusters: []*persistence.ClusterReplicationConfig{
					&persistence.ClusterReplicationConfig{ClusterName: cluster.TestCurrentClusterName},
				},
			},
			FailoverVersion: lastWriteVersion,
			IsGlobalDomain:  true,
			TableVersion:    persistence.DomainTableVersionV1,
		}, nil,
	).Once()

	err = s.historyReplicator.SyncActivity(ctx.Background(), request)
	s.Nil(err)
}

func (s *historyReplicatorSuite) TestSyncActivity_IncomingScheduleIDLarger_IncomingVersionLarger() {
	domainName := "some random domain name"
	domainID := validDomainID
	workflowID := "some random workflow ID"
	runID := uuid.New()
	scheduleID := int64(144)
	version := int64(100)

	lastWriteVersion := version - 100
	nextEventID := scheduleID - 10

	context, release, err := s.historyReplicator.historyCache.getOrCreateWorkflowExecution(
		domainID,
		shared.WorkflowExecution{
			WorkflowId: common.StringPtr(workflowID),
			RunId:      common.StringPtr(runID),
		},
	)
	msBuilder := &mockMutableState{}
	defer msBuilder.AssertExpectations(s.T())
	context.(*workflowExecutionContextImpl).msBuilder = msBuilder
	release(nil)
	request := &h.SyncActivityRequest{
		DomainId:    common.StringPtr(domainID),
		WorkflowId:  common.StringPtr(workflowID),
		RunId:       common.StringPtr(runID),
		Version:     common.Int64Ptr(version),
		ScheduledId: common.Int64Ptr(scheduleID),
	}
	msBuilder.On("IsWorkflowExecutionRunning").Return(true)
	msBuilder.On("GetNextEventID").Return(nextEventID)
	msBuilder.On("GetReplicationState").Return(&persistence.ReplicationState{
		CurrentVersion:   lastWriteVersion,
		StartVersion:     lastWriteVersion,
		LastWriteVersion: lastWriteVersion,
		LastWriteEventID: nextEventID - 1,
	})
	msBuilder.On("GetLastWriteVersion").Return(lastWriteVersion)
	msBuilder.On("UpdateReplicationStateVersion", lastWriteVersion, false).Once()
	s.mockMetadataMgr.On("GetDomain", &persistence.GetDomainRequest{ID: domainID}).Return(
		&persistence.GetDomainResponse{
			Info:   &persistence.DomainInfo{ID: domainID, Name: domainName},
			Config: &persistence.DomainConfig{Retention: 1},
			ReplicationConfig: &persistence.DomainReplicationConfig{
				ActiveClusterName: cluster.TestCurrentClusterName,
				Clusters: []*persistence.ClusterReplicationConfig{
					&persistence.ClusterReplicationConfig{ClusterName: cluster.TestCurrentClusterName},
				},
			},
			FailoverVersion: lastWriteVersion,
			IsGlobalDomain:  true,
			TableVersion:    persistence.DomainTableVersionV1,
		}, nil,
	).Once()

	err = s.historyReplicator.SyncActivity(ctx.Background(), request)
	s.Equal(newRetryTaskErrorWithHint(ErrRetrySyncActivityMsg, domainID, workflowID, runID, nextEventID), err)
}

func (s *historyReplicatorSuite) TestSyncActivity_ActivityCompleted() {
	domainName := "some random domain name"
	domainID := validDomainID
	workflowID := "some random workflow ID"
	runID := uuid.New()
	scheduleID := int64(144)
	version := int64(100)

	lastWriteVersion := version
	nextEventID := scheduleID + 10

	context, release, err := s.historyReplicator.historyCache.getOrCreateWorkflowExecution(
		domainID,
		shared.WorkflowExecution{
			WorkflowId: common.StringPtr(workflowID),
			RunId:      common.StringPtr(runID),
		},
	)
	msBuilder := &mockMutableState{}
	defer msBuilder.AssertExpectations(s.T())
	context.(*workflowExecutionContextImpl).msBuilder = msBuilder
	release(nil)
	request := &h.SyncActivityRequest{
		DomainId:    common.StringPtr(domainID),
		WorkflowId:  common.StringPtr(workflowID),
		RunId:       common.StringPtr(runID),
		Version:     common.Int64Ptr(version),
		ScheduledId: common.Int64Ptr(scheduleID),
	}
	msBuilder.On("IsWorkflowExecutionRunning").Return(true)
	msBuilder.On("GetNextEventID").Return(nextEventID)
	msBuilder.On("GetReplicationState").Return(&persistence.ReplicationState{
		CurrentVersion:   lastWriteVersion,
		StartVersion:     lastWriteVersion,
		LastWriteVersion: lastWriteVersion,
		LastWriteEventID: nextEventID - 1,
	})
	msBuilder.On("UpdateReplicationStateVersion", lastWriteVersion, false).Once()
	s.mockMetadataMgr.On("GetDomain", &persistence.GetDomainRequest{ID: domainID}).Return(
		&persistence.GetDomainResponse{
			Info:   &persistence.DomainInfo{ID: domainID, Name: domainName},
			Config: &persistence.DomainConfig{Retention: 1},
			ReplicationConfig: &persistence.DomainReplicationConfig{
				ActiveClusterName: cluster.TestCurrentClusterName,
				Clusters: []*persistence.ClusterReplicationConfig{
					&persistence.ClusterReplicationConfig{ClusterName: cluster.TestCurrentClusterName},
				},
			},
			FailoverVersion: lastWriteVersion,
			IsGlobalDomain:  true,
			TableVersion:    persistence.DomainTableVersionV1,
		}, nil,
	).Once()
	msBuilder.On("GetActivityInfo", scheduleID).Return(nil, false)

	err = s.historyReplicator.SyncActivity(ctx.Background(), request)
	s.Nil(err)
}

func (s *historyReplicatorSuite) TestSyncActivity_ActivityRunning_LocalActivityVersionLarger() {
	domainName := "some random domain name"
	domainID := validDomainID
	workflowID := "some random workflow ID"
	runID := uuid.New()
	scheduleID := int64(144)
	version := int64(100)

	lastWriteVersion := version + 10
	nextEventID := scheduleID + 10

	context, release, err := s.historyReplicator.historyCache.getOrCreateWorkflowExecution(
		domainID,
		shared.WorkflowExecution{
			WorkflowId: common.StringPtr(workflowID),
			RunId:      common.StringPtr(runID),
		},
	)
	msBuilder := &mockMutableState{}
	defer msBuilder.AssertExpectations(s.T())
	context.(*workflowExecutionContextImpl).msBuilder = msBuilder
	release(nil)
	request := &h.SyncActivityRequest{
		DomainId:    common.StringPtr(domainID),
		WorkflowId:  common.StringPtr(workflowID),
		RunId:       common.StringPtr(runID),
		Version:     common.Int64Ptr(version),
		ScheduledId: common.Int64Ptr(scheduleID),
	}
	msBuilder.On("IsWorkflowExecutionRunning").Return(true)
	msBuilder.On("GetNextEventID").Return(nextEventID)
	msBuilder.On("GetReplicationState").Return(&persistence.ReplicationState{
		CurrentVersion:   lastWriteVersion,
		StartVersion:     lastWriteVersion,
		LastWriteVersion: lastWriteVersion,
		LastWriteEventID: nextEventID - 1,
	})
	msBuilder.On("UpdateReplicationStateVersion", lastWriteVersion, false).Once()
	s.mockMetadataMgr.On("GetDomain", &persistence.GetDomainRequest{ID: domainID}).Return(
		&persistence.GetDomainResponse{
			Info:   &persistence.DomainInfo{ID: domainID, Name: domainName},
			Config: &persistence.DomainConfig{Retention: 1},
			ReplicationConfig: &persistence.DomainReplicationConfig{
				ActiveClusterName: cluster.TestCurrentClusterName,
				Clusters: []*persistence.ClusterReplicationConfig{
					&persistence.ClusterReplicationConfig{ClusterName: cluster.TestCurrentClusterName},
				},
			},
			FailoverVersion: lastWriteVersion,
			IsGlobalDomain:  true,
			TableVersion:    persistence.DomainTableVersionV1,
		}, nil,
	).Once()
	msBuilder.On("GetActivityInfo", scheduleID).Return(&persistence.ActivityInfo{
		Version: lastWriteVersion - 1,
	}, true)

	err = s.historyReplicator.SyncActivity(ctx.Background(), request)
	s.Nil(err)
}

func (s *historyReplicatorSuite) TestSyncActivity_ActivityRunning_Update_SameVersionSameAttempt() {
	domainName := "some random domain name"
	domainID := validDomainID
	workflowID := "some random workflow ID"
	runID := uuid.New()
	version := int64(100)
	scheduleID := int64(144)
	scheduledTime := time.Now()
	startedID := scheduleID + 1
	startedTime := scheduledTime.Add(time.Minute)
	heartBeatUpdatedTime := startedTime.Add(time.Minute)
	attempt := int32(0)
	details := []byte("some random actitity heartbeat progress")

	nextEventID := scheduleID + 10

	context, release, err := s.historyReplicator.historyCache.getOrCreateWorkflowExecution(
		domainID,
		shared.WorkflowExecution{
			WorkflowId: common.StringPtr(workflowID),
			RunId:      common.StringPtr(runID),
		},
	)
	msBuilder := &mockMutableState{}
	defer msBuilder.AssertExpectations(s.T())
	context.(*workflowExecutionContextImpl).msBuilder = msBuilder
	release(nil)
	request := &h.SyncActivityRequest{
		DomainId:          common.StringPtr(domainID),
		WorkflowId:        common.StringPtr(workflowID),
		RunId:             common.StringPtr(runID),
		Version:           common.Int64Ptr(version),
		ScheduledId:       common.Int64Ptr(scheduleID),
		ScheduledTime:     common.Int64Ptr(scheduledTime.UnixNano()),
		StartedId:         common.Int64Ptr(startedID),
		StartedTime:       common.Int64Ptr(startedTime.UnixNano()),
		Attempt:           common.Int32Ptr(attempt),
		LastHeartbeatTime: common.Int64Ptr(heartBeatUpdatedTime.UnixNano()),
		Details:           details,
	}
	msBuilder.On("IsWorkflowExecutionRunning").Return(true)
	msBuilder.On("GetNextEventID").Return(nextEventID)
	msBuilder.On("GetReplicationState").Return(&persistence.ReplicationState{
		CurrentVersion:   version,
		StartVersion:     version,
		LastWriteVersion: version,
		LastWriteEventID: nextEventID - 1,
	})
	msBuilder.On("UpdateReplicationStateVersion", version, false).Once()
	s.mockMetadataMgr.On("GetDomain", &persistence.GetDomainRequest{ID: domainID}).Return(
		&persistence.GetDomainResponse{
			Info:   &persistence.DomainInfo{ID: domainID, Name: domainName},
			Config: &persistence.DomainConfig{Retention: 1},
			ReplicationConfig: &persistence.DomainReplicationConfig{
				ActiveClusterName: cluster.TestCurrentClusterName,
				Clusters: []*persistence.ClusterReplicationConfig{
					&persistence.ClusterReplicationConfig{ClusterName: cluster.TestCurrentClusterName},
				},
			},
			FailoverVersion: version,
			IsGlobalDomain:  true,
			TableVersion:    persistence.DomainTableVersionV1,
		}, nil,
	).Once()
	activityInfo := &persistence.ActivityInfo{
		Version:    version,
		ScheduleID: scheduleID,
		Attempt:    attempt,
	}
	msBuilder.On("GetActivityInfo", scheduleID).Return(activityInfo, true)
	s.mockClusterMetadata.On("IsVersionFromSameCluster", version, activityInfo.Version).Return(true)

	expectedErr := errors.New("this is error is used to by pass lots of mocking")
	msBuilder.On("ReplicateActivityInfo", request, false).Return(expectedErr)

	err = s.historyReplicator.SyncActivity(ctx.Background(), request)
	s.Equal(expectedErr, err)
}

func (s *historyReplicatorSuite) TestSyncActivity_ActivityRunning_Update_SameVersionLargerAttempt() {
	domainName := "some random domain name"
	domainID := validDomainID
	workflowID := "some random workflow ID"
	runID := uuid.New()
	version := int64(100)
	scheduleID := int64(144)
	scheduledTime := time.Now()
	startedID := scheduleID + 1
	startedTime := scheduledTime.Add(time.Minute)
	heartBeatUpdatedTime := startedTime.Add(time.Minute)
	attempt := int32(100)
	details := []byte("some random actitity heartbeat progress")

	nextEventID := scheduleID + 10

	context, release, err := s.historyReplicator.historyCache.getOrCreateWorkflowExecution(
		domainID,
		shared.WorkflowExecution{
			WorkflowId: common.StringPtr(workflowID),
			RunId:      common.StringPtr(runID),
		},
	)
	msBuilder := &mockMutableState{}
	defer msBuilder.AssertExpectations(s.T())
	context.(*workflowExecutionContextImpl).msBuilder = msBuilder
	release(nil)
	request := &h.SyncActivityRequest{
		DomainId:          common.StringPtr(domainID),
		WorkflowId:        common.StringPtr(workflowID),
		RunId:             common.StringPtr(runID),
		Version:           common.Int64Ptr(version),
		ScheduledId:       common.Int64Ptr(scheduleID),
		ScheduledTime:     common.Int64Ptr(scheduledTime.UnixNano()),
		StartedId:         common.Int64Ptr(startedID),
		StartedTime:       common.Int64Ptr(startedTime.UnixNano()),
		Attempt:           common.Int32Ptr(attempt),
		LastHeartbeatTime: common.Int64Ptr(heartBeatUpdatedTime.UnixNano()),
		Details:           details,
	}
	msBuilder.On("IsWorkflowExecutionRunning").Return(true)
	msBuilder.On("GetNextEventID").Return(nextEventID)
	msBuilder.On("GetReplicationState").Return(&persistence.ReplicationState{
		CurrentVersion:   version,
		StartVersion:     version,
		LastWriteVersion: version,
		LastWriteEventID: nextEventID - 1,
	})
	msBuilder.On("UpdateReplicationStateVersion", version, false).Once()
	s.mockMetadataMgr.On("GetDomain", &persistence.GetDomainRequest{ID: domainID}).Return(
		&persistence.GetDomainResponse{
			Info:   &persistence.DomainInfo{ID: domainID, Name: domainName},
			Config: &persistence.DomainConfig{Retention: 1},
			ReplicationConfig: &persistence.DomainReplicationConfig{
				ActiveClusterName: cluster.TestCurrentClusterName,
				Clusters: []*persistence.ClusterReplicationConfig{
					&persistence.ClusterReplicationConfig{ClusterName: cluster.TestCurrentClusterName},
				},
			},
			FailoverVersion: version,
			IsGlobalDomain:  true,
			TableVersion:    persistence.DomainTableVersionV1,
		}, nil,
	).Once()
	activityInfo := &persistence.ActivityInfo{
		Version:    version,
		ScheduleID: scheduleID,
		Attempt:    attempt - 1,
	}
	msBuilder.On("GetActivityInfo", scheduleID).Return(activityInfo, true)
	s.mockClusterMetadata.On("IsVersionFromSameCluster", version, activityInfo.Version).Return(true)

	expectedErr := errors.New("this is error is used to by pass lots of mocking")
	msBuilder.On("ReplicateActivityInfo", request, true).Return(expectedErr)

	err = s.historyReplicator.SyncActivity(ctx.Background(), request)
	s.Equal(expectedErr, err)
}

func (s *historyReplicatorSuite) TestSyncActivity_ActivityRunning_Update_LargerVersion() {
	domainName := "some random domain name"
	domainID := validDomainID
	workflowID := "some random workflow ID"
	runID := uuid.New()
	version := int64(100)
	scheduleID := int64(144)
	scheduledTime := time.Now()
	startedID := scheduleID + 1
	startedTime := scheduledTime.Add(time.Minute)
	heartBeatUpdatedTime := startedTime.Add(time.Minute)
	attempt := int32(100)
	details := []byte("some random actitity heartbeat progress")

	nextEventID := scheduleID + 10

	context, release, err := s.historyReplicator.historyCache.getOrCreateWorkflowExecution(
		domainID,
		shared.WorkflowExecution{
			WorkflowId: common.StringPtr(workflowID),
			RunId:      common.StringPtr(runID),
		},
	)
	msBuilder := &mockMutableState{}
	defer msBuilder.AssertExpectations(s.T())
	context.(*workflowExecutionContextImpl).msBuilder = msBuilder
	release(nil)
	request := &h.SyncActivityRequest{
		DomainId:          common.StringPtr(domainID),
		WorkflowId:        common.StringPtr(workflowID),
		RunId:             common.StringPtr(runID),
		Version:           common.Int64Ptr(version),
		ScheduledId:       common.Int64Ptr(scheduleID),
		ScheduledTime:     common.Int64Ptr(scheduledTime.UnixNano()),
		StartedId:         common.Int64Ptr(startedID),
		StartedTime:       common.Int64Ptr(startedTime.UnixNano()),
		Attempt:           common.Int32Ptr(attempt),
		LastHeartbeatTime: common.Int64Ptr(heartBeatUpdatedTime.UnixNano()),
		Details:           details,
	}
	msBuilder.On("IsWorkflowExecutionRunning").Return(true)
	msBuilder.On("GetNextEventID").Return(nextEventID)
	msBuilder.On("GetReplicationState").Return(&persistence.ReplicationState{
		CurrentVersion:   version,
		StartVersion:     version,
		LastWriteVersion: version,
		LastWriteEventID: nextEventID - 1,
	})
	msBuilder.On("UpdateReplicationStateVersion", version, false).Once()
	s.mockMetadataMgr.On("GetDomain", &persistence.GetDomainRequest{ID: domainID}).Return(
		&persistence.GetDomainResponse{
			Info:   &persistence.DomainInfo{ID: domainID, Name: domainName},
			Config: &persistence.DomainConfig{Retention: 1},
			ReplicationConfig: &persistence.DomainReplicationConfig{
				ActiveClusterName: cluster.TestCurrentClusterName,
				Clusters: []*persistence.ClusterReplicationConfig{
					&persistence.ClusterReplicationConfig{ClusterName: cluster.TestCurrentClusterName},
				},
			},
			FailoverVersion: version,
			IsGlobalDomain:  true,
			TableVersion:    persistence.DomainTableVersionV1,
		}, nil,
	).Once()
	activityInfo := &persistence.ActivityInfo{
		Version:    version - 1,
		ScheduleID: scheduleID,
		Attempt:    attempt + 1,
	}
	msBuilder.On("GetActivityInfo", scheduleID).Return(activityInfo, true)
	s.mockClusterMetadata.On("IsVersionFromSameCluster", version, activityInfo.Version).Return(false)

	expectedErr := errors.New("this is error is used to by pass lots of mocking")
	msBuilder.On("ReplicateActivityInfo", request, true).Return(expectedErr)

	err = s.historyReplicator.SyncActivity(ctx.Background(), request)
	s.Equal(expectedErr, err)
}

func (s *historyReplicatorSuite) TestApplyStartEvent() {

}

func (s *historyReplicatorSuite) TestApplyOtherEventsMissingMutableState_MissingCurrent() {
	domainID := validDomainID
	workflowID := "some random workflow ID"
	runID := uuid.New()
	version := int64(123)
	now := time.Now().UnixNano()
	req := &h.ReplicateEventsRequest{
		History: &shared.History{
			Events: []*shared.HistoryEvent{
				&shared.HistoryEvent{
					Version:   common.Int64Ptr(version),
					Timestamp: common.Int64Ptr(now),
				},
			},
		},
	}

	s.mockExecutionMgr.On("GetCurrentExecution", &persistence.GetCurrentExecutionRequest{
		DomainID:   domainID,
		WorkflowID: workflowID,
	}).Return(nil, &shared.EntityNotExistsError{})

	err := s.historyReplicator.ApplyOtherEventsMissingMutableState(ctx.Background(), domainID, workflowID, runID, req, s.logger)
	s.Equal(newRetryTaskErrorWithHint(ErrWorkflowNotFoundMsg, domainID, workflowID, runID, common.FirstEventID), err)
}

func (s *historyReplicatorSuite) TestApplyOtherEventsMissingMutableState_IncomingLessThanCurrent_NoEventsReapplication() {
	domainID := validDomainID
	workflowID := "some random workflow ID"
	runID := uuid.New()
	version := int64(123)
	now := time.Now().UnixNano()
	currentRunID := uuid.New()
	currentVersion := version + 1
	currentNextEventID := int64(2333)
	req := &h.ReplicateEventsRequest{
		History: &shared.History{
			Events: []*shared.HistoryEvent{
				&shared.HistoryEvent{
					Version:   common.Int64Ptr(version),
					Timestamp: common.Int64Ptr(now),
				},
			},
		},
	}

	contextCurrent := &mockWorkflowExecutionContext{}
	defer contextCurrent.AssertExpectations(s.T())
	contextCurrent.On("lock", mock.Anything).Return(nil)
	contextCurrent.On("unlock")

	msBuilderCurrent := &mockMutableState{}
	defer msBuilderCurrent.AssertExpectations(s.T())

	contextCurrent.On("loadWorkflowExecution").Return(msBuilderCurrent, nil).Once()
	currentExecution := &shared.WorkflowExecution{
		WorkflowId: common.StringPtr(workflowID),
		RunId:      common.StringPtr(currentRunID),
	}
	contextCurrentCacheKey := definition.NewWorkflowIdentifier(domainID, currentExecution.GetWorkflowId(), currentExecution.GetRunId())
	s.historyReplicator.historyCache.PutIfNotExist(contextCurrentCacheKey, contextCurrent)

	s.mockExecutionMgr.On("GetCurrentExecution", &persistence.GetCurrentExecutionRequest{
		DomainID:   domainID,
		WorkflowID: workflowID,
	}).Return(&persistence.GetCurrentExecutionResponse{
		RunID: currentRunID,
		// other attributes are not used
	}, nil)

	msBuilderCurrent.On("GetExecutionInfo").Return(&persistence.WorkflowExecutionInfo{
		RunID:       currentRunID,
		NextEventID: currentNextEventID,
	})
	msBuilderCurrent.On("GetNextEventID").Return(currentNextEventID)
	msBuilderCurrent.On("GetLastWriteVersion").Return(currentVersion)
	msBuilderCurrent.On("IsWorkflowExecutionRunning").Return(true)

	err := s.historyReplicator.ApplyOtherEventsMissingMutableState(ctx.Background(), domainID, workflowID, runID, req, s.logger)
	s.Nil(err)
}

func (s *historyReplicatorSuite) TestApplyOtherEventsMissingMutableState_IncomingLessThanCurrent_EventsReapplication_PendingDecision() {
	domainID := validDomainID
	workflowID := "some random workflow ID"
	runID := uuid.New()
	version := int64(123)
	now := time.Now().UnixNano()
	currentRunID := uuid.New()
	currentVersion := version + 1
	currentNextEventID := int64(2333)

	signalName := "some random signal name"
	signalInput := []byte("some random signal input")
	signalIdentity := "some random signal identity"

	req := &h.ReplicateEventsRequest{
		History: &shared.History{
			Events: []*shared.HistoryEvent{
				&shared.HistoryEvent{
					Version:   common.Int64Ptr(version),
					Timestamp: common.Int64Ptr(now),
					EventType: shared.EventTypeWorkflowExecutionSignaled.Ptr(),
					WorkflowExecutionSignaledEventAttributes: &shared.WorkflowExecutionSignaledEventAttributes{
						SignalName: common.StringPtr(signalName),
						Input:      signalInput,
						Identity:   common.StringPtr(signalIdentity),
					},
				},
			},
		},
	}

	contextCurrent := &mockWorkflowExecutionContext{}
	defer contextCurrent.AssertExpectations(s.T())
	contextCurrent.On("lock", mock.Anything).Return(nil)
	contextCurrent.On("unlock")

	msBuilderCurrent := &mockMutableState{}
	defer msBuilderCurrent.AssertExpectations(s.T())

	contextCurrent.On("loadWorkflowExecution").Return(msBuilderCurrent, nil).Once()
	currentExecution := &shared.WorkflowExecution{
		WorkflowId: common.StringPtr(workflowID),
		RunId:      common.StringPtr(currentRunID),
	}
	contextCurrentCacheKey := definition.NewWorkflowIdentifier(domainID, currentExecution.GetWorkflowId(), currentExecution.GetRunId())
	s.historyReplicator.historyCache.PutIfNotExist(contextCurrentCacheKey, contextCurrent)

	s.mockExecutionMgr.On("GetCurrentExecution", &persistence.GetCurrentExecutionRequest{
		DomainID:   domainID,
		WorkflowID: workflowID,
	}).Return(&persistence.GetCurrentExecutionResponse{
		RunID: currentRunID,
		// other attributes are not used
	}, nil)

	msBuilderCurrent.On("GetExecutionInfo").Return(&persistence.WorkflowExecutionInfo{
		RunID:       currentRunID,
		NextEventID: currentNextEventID,
	})
	msBuilderCurrent.On("GetNextEventID").Return(currentNextEventID)
	msBuilderCurrent.On("GetLastWriteVersion").Return(currentVersion)
	msBuilderCurrent.On("IsWorkflowExecutionRunning").Return(true)
	msBuilderCurrent.On("UpdateReplicationStateVersion", currentVersion, true).Once()
	msBuilderCurrent.On("AddWorkflowExecutionSignaled", signalName, signalInput, signalIdentity).Return(&shared.HistoryEvent{
		EventType: shared.EventTypeWorkflowExecutionSignaled.Ptr(),
		Timestamp: common.Int64Ptr(time.Now().UnixNano()),
		WorkflowExecutionSignaledEventAttributes: &shared.WorkflowExecutionSignaledEventAttributes{
			SignalName: common.StringPtr(signalName),
			Input:      signalInput,
			Identity:   common.StringPtr(signalIdentity),
		},
	}).Once()
	msBuilderCurrent.On("HasPendingDecisionTask").Return(true)

	s.mockClusterMetadata.On("ClusterNameForFailoverVersion", currentVersion).Return(cluster.TestCurrentClusterName)
	s.mockClusterMetadata.On("GetCurrentClusterName").Return(cluster.TestCurrentClusterName)

	contextCurrent.On("updateWorkflowExecution", []persistence.Task{}, []persistence.Task{}, mock.Anything).Return(nil).Once()

	err := s.historyReplicator.ApplyOtherEventsMissingMutableState(ctx.Background(), domainID, workflowID, runID, req, s.logger)
	s.Nil(err)
}

func (s *historyReplicatorSuite) TestApplyOtherEventsMissingMutableState_IncomingLessThanCurrent_EventsReapplication_NoPendingDecision() {
	domainID := validDomainID
	workflowID := "some random workflow ID"
	runID := uuid.New()
	version := int64(123)
	now := time.Now().UnixNano()

	signalName := "some random signal name"
	signalInput := []byte("some random signal input")
	signalIdentity := "some random signal identity"

	currentRunID := uuid.New()
	currentVersion := version + 1
	currentNextEventID := int64(2333)
	currentDecisionTimeout := int32(100)
	currentDecisionStickyTimeout := int32(10)
	currentDecisionTasklist := "some random decision tasklist"
	currentDecisionStickyTasklist := "some random decision sticky tasklist"

	req := &h.ReplicateEventsRequest{
		History: &shared.History{
			Events: []*shared.HistoryEvent{
				&shared.HistoryEvent{
					Version:   common.Int64Ptr(version),
					Timestamp: common.Int64Ptr(now),
					EventType: shared.EventTypeWorkflowExecutionSignaled.Ptr(),
					WorkflowExecutionSignaledEventAttributes: &shared.WorkflowExecutionSignaledEventAttributes{
						SignalName: common.StringPtr(signalName),
						Input:      signalInput,
						Identity:   common.StringPtr(signalIdentity),
					},
				},
			},
		},
	}

	contextCurrent := &mockWorkflowExecutionContext{}
	defer contextCurrent.AssertExpectations(s.T())
	contextCurrent.On("lock", mock.Anything).Return(nil)
	contextCurrent.On("unlock")

	msBuilderCurrent := &mockMutableState{}
	defer msBuilderCurrent.AssertExpectations(s.T())

	contextCurrent.On("loadWorkflowExecution").Return(msBuilderCurrent, nil).Once()
	currentExecution := &shared.WorkflowExecution{
		WorkflowId: common.StringPtr(workflowID),
		RunId:      common.StringPtr(currentRunID),
	}
	contextCurrentCacheKey := definition.NewWorkflowIdentifier(domainID, currentExecution.GetWorkflowId(), currentExecution.GetRunId())
	s.historyReplicator.historyCache.PutIfNotExist(contextCurrentCacheKey, contextCurrent)

	s.mockExecutionMgr.On("GetCurrentExecution", &persistence.GetCurrentExecutionRequest{
		DomainID:   domainID,
		WorkflowID: workflowID,
	}).Return(&persistence.GetCurrentExecutionResponse{
		RunID: currentRunID,
		// other attributes are not used
	}, nil)

	msBuilderCurrent.On("GetExecutionInfo").Return(&persistence.WorkflowExecutionInfo{
		DomainID:                     domainID,
		RunID:                        currentRunID,
		NextEventID:                  currentNextEventID,
		TaskList:                     currentDecisionTasklist,
		StickyTaskList:               currentDecisionStickyTasklist,
		DecisionTimeout:              currentDecisionTimeout,
		StickyScheduleToStartTimeout: currentDecisionStickyTimeout,
	})
	msBuilderCurrent.On("GetNextEventID").Return(currentNextEventID)
	msBuilderCurrent.On("GetLastWriteVersion").Return(currentVersion)
	msBuilderCurrent.On("IsWorkflowExecutionRunning").Return(true)
	msBuilderCurrent.On("UpdateReplicationStateVersion", currentVersion, true).Once()
	msBuilderCurrent.On("AddWorkflowExecutionSignaled", signalName, signalInput, signalIdentity).Return(&shared.HistoryEvent{
		EventType: shared.EventTypeWorkflowExecutionSignaled.Ptr(),
		Timestamp: common.Int64Ptr(time.Now().UnixNano()),
		WorkflowExecutionSignaledEventAttributes: &shared.WorkflowExecutionSignaledEventAttributes{
			SignalName: common.StringPtr(signalName),
			Input:      signalInput,
			Identity:   common.StringPtr(signalIdentity),
		},
	}).Once()
	msBuilderCurrent.On("HasPendingDecisionTask").Return(false)
	newDecision := &decisionInfo{
		Version:    currentVersion,
		ScheduleID: 1234,
		StartedID:  common.EmptyEventID,
		TaskList:   currentDecisionStickyTasklist,
		Attempt:    0,
	}
	msBuilderCurrent.On("AddDecisionTaskScheduledEvent").Return(newDecision)
	msBuilderCurrent.On("IsStickyTaskListEnabled").Return(true)

	s.mockClusterMetadata.On("ClusterNameForFailoverVersion", currentVersion).Return(cluster.TestCurrentClusterName)
	s.mockClusterMetadata.On("GetCurrentClusterName").Return(cluster.TestCurrentClusterName)

	contextCurrent.On("updateWorkflowExecution",
		[]persistence.Task{&persistence.DecisionTask{
			DomainID:   domainID,
			TaskList:   currentDecisionStickyTasklist,
			ScheduleID: newDecision.ScheduleID,
		}},
		[]persistence.Task{newTimerBuilder(s.mockShard.GetConfig(), s.logger, clock.NewEventTimeSource()).AddScheduleToStartDecisionTimoutTask(
			newDecision.ScheduleID,
			newDecision.Attempt,
			currentDecisionStickyTimeout,
		)},
		mock.Anything,
	).Return(nil).Once()

	err := s.historyReplicator.ApplyOtherEventsMissingMutableState(ctx.Background(), domainID, workflowID, runID, req, s.logger)
	s.Nil(err)
}

func (s *historyReplicatorSuite) TestApplyOtherEventsMissingMutableState_IncomingEqualToCurrent_CurrentRunning() {
	domainName := "some random domain name"
	domainID := validDomainID
	workflowID := "some random workflow ID"
	runID := uuid.New()
	version := int64(123)
	now := time.Now().UnixNano()
	currentRunID := uuid.New()
	currentVersion := version
	currentNextEventID := int64(2333)
	req := &h.ReplicateEventsRequest{
		History: &shared.History{
			Events: []*shared.HistoryEvent{
				&shared.HistoryEvent{
					Version:   common.Int64Ptr(version),
					Timestamp: common.Int64Ptr(now),
				},
			},
		},
	}

	s.mockMetadataMgr.On("GetDomain", &persistence.GetDomainRequest{ID: domainID}).Return(
		&persistence.GetDomainResponse{
			Info:   &persistence.DomainInfo{ID: domainID, Name: domainName},
			Config: &persistence.DomainConfig{Retention: 1},
			ReplicationConfig: &persistence.DomainReplicationConfig{
				ActiveClusterName: cluster.TestCurrentClusterName,
				Clusters: []*persistence.ClusterReplicationConfig{
					&persistence.ClusterReplicationConfig{ClusterName: cluster.TestCurrentClusterName},
				},
			},
			FailoverVersion: currentVersion,
			IsGlobalDomain:  true,
			TableVersion:    persistence.DomainTableVersionV1,
		}, nil,
	).Once()
	s.mockExecutionMgr.On("GetCurrentExecution", &persistence.GetCurrentExecutionRequest{
		DomainID:   domainID,
		WorkflowID: workflowID,
	}).Return(&persistence.GetCurrentExecutionResponse{
		RunID: currentRunID,
		// other attributes are not used
	}, nil)
	s.mockExecutionMgr.On("GetWorkflowExecution", &persistence.GetWorkflowExecutionRequest{
		DomainID: domainID,
		Execution: shared.WorkflowExecution{
			WorkflowId: common.StringPtr(workflowID),
			RunId:      common.StringPtr(currentRunID),
		},
	}).Return(&persistence.GetWorkflowExecutionResponse{
		State: &persistence.WorkflowMutableState{
			ExecutionInfo:    &persistence.WorkflowExecutionInfo{RunID: currentRunID, NextEventID: currentNextEventID, State: persistence.WorkflowStateRunning},
			ReplicationState: &persistence.ReplicationState{LastWriteVersion: currentVersion},
		},
	}, nil)

	err := s.historyReplicator.ApplyOtherEventsMissingMutableState(ctx.Background(), domainID, workflowID, runID, req, s.logger)
	s.Equal(newRetryTaskErrorWithHint(ErrWorkflowNotFoundMsg, domainID, workflowID, currentRunID, currentNextEventID), err)
}

func (s *historyReplicatorSuite) TestApplyOtherEventsMissingMutableState_IncomingEqualToCurrent_CurrentRunning_OutOfOrder() {
	domainName := "some random domain name"
	domainID := validDomainID
	workflowID := "some random workflow ID"
	runID := uuid.New()
	version := int64(123)
	lastEventTaskID := int64(5667)
	now := time.Now().UnixNano()
	currentRunID := uuid.New()
	currentVersion := version
	currentNextEventID := int64(2333)
	currentLastEventTaskID := lastEventTaskID + 10
	req := &h.ReplicateEventsRequest{
		History: &shared.History{
			Events: []*shared.HistoryEvent{
				&shared.HistoryEvent{
					Version:   common.Int64Ptr(version),
					TaskId:    common.Int64Ptr(lastEventTaskID),
					Timestamp: common.Int64Ptr(now),
				},
			},
		},
	}

	s.mockMetadataMgr.On("GetDomain", &persistence.GetDomainRequest{ID: domainID}).Return(
		&persistence.GetDomainResponse{
			Info:   &persistence.DomainInfo{ID: domainID, Name: domainName},
			Config: &persistence.DomainConfig{Retention: 1},
			ReplicationConfig: &persistence.DomainReplicationConfig{
				ActiveClusterName: cluster.TestCurrentClusterName,
				Clusters: []*persistence.ClusterReplicationConfig{
					&persistence.ClusterReplicationConfig{ClusterName: cluster.TestCurrentClusterName},
				},
			},
			FailoverVersion: currentVersion,
			IsGlobalDomain:  true,
			TableVersion:    persistence.DomainTableVersionV1,
		}, nil,
	).Once()
	s.mockExecutionMgr.On("GetCurrentExecution", &persistence.GetCurrentExecutionRequest{
		DomainID:   domainID,
		WorkflowID: workflowID,
	}).Return(&persistence.GetCurrentExecutionResponse{
		RunID: currentRunID,
		// other attributes are not used
	}, nil)
	s.mockExecutionMgr.On("GetWorkflowExecution", &persistence.GetWorkflowExecutionRequest{
		DomainID: domainID,
		Execution: shared.WorkflowExecution{
			WorkflowId: common.StringPtr(workflowID),
			RunId:      common.StringPtr(currentRunID),
		},
	}).Return(&persistence.GetWorkflowExecutionResponse{
		State: &persistence.WorkflowMutableState{
			ExecutionInfo: &persistence.WorkflowExecutionInfo{
				RunID:           currentRunID,
				NextEventID:     currentNextEventID,
				LastEventTaskID: currentLastEventTaskID,
				State:           persistence.WorkflowStateRunning,
			},
			ReplicationState: &persistence.ReplicationState{LastWriteVersion: currentVersion},
		},
	}, nil)

	err := s.historyReplicator.ApplyOtherEventsMissingMutableState(ctx.Background(), domainID, workflowID, runID, req, s.logger)
	s.Nil(err)
}

func (s *historyReplicatorSuite) TestApplyOtherEventsMissingMutableState_IncomingLargerThanCurrent_CurrentRunning() {
	domainName := "some random domain name"
	domainID := validDomainID
	workflowID := "some random workflow ID"
	runID := uuid.New()
	version := int64(123)
	now := time.Now().UnixNano()
	currentRunID := uuid.New()
	currentVersion := version - 100
	currentNextEventID := int64(2333)
	req := &h.ReplicateEventsRequest{
		History: &shared.History{
			Events: []*shared.HistoryEvent{
				&shared.HistoryEvent{
					Version:   common.Int64Ptr(version),
					Timestamp: common.Int64Ptr(now),
				},
			},
		},
	}

	cluster := cluster.TestAlternativeClusterName
	s.mockClusterMetadata.On("ClusterNameForFailoverVersion", version).Return(cluster)

	s.mockMetadataMgr.On("GetDomain", &persistence.GetDomainRequest{ID: domainID}).Return(
		&persistence.GetDomainResponse{
			Info:   &persistence.DomainInfo{ID: domainID, Name: domainName},
			Config: &persistence.DomainConfig{Retention: 1},
			ReplicationConfig: &persistence.DomainReplicationConfig{
				ActiveClusterName: cluster,
				Clusters: []*persistence.ClusterReplicationConfig{
					&persistence.ClusterReplicationConfig{ClusterName: cluster},
				},
			},
			FailoverVersion: currentVersion,
			IsGlobalDomain:  true,
			TableVersion:    persistence.DomainTableVersionV1,
		}, nil,
	).Once()

	contextCurrent := &mockWorkflowExecutionContext{}
	defer contextCurrent.AssertExpectations(s.T())
	contextCurrent.On("lock", mock.Anything).Return(nil)
	contextCurrent.On("unlock")
	msBuilderCurrent := &mockMutableState{}
	defer msBuilderCurrent.AssertExpectations(s.T())

	contextCurrent.On("loadWorkflowExecution").Return(msBuilderCurrent, nil)
	currentExecution := &shared.WorkflowExecution{
		WorkflowId: common.StringPtr(workflowID),
		RunId:      common.StringPtr(currentRunID),
	}
	contextCurrentCacheKey := definition.NewWorkflowIdentifier(domainID, currentExecution.GetWorkflowId(), currentExecution.GetRunId())
	s.historyReplicator.historyCache.PutIfNotExist(contextCurrentCacheKey, contextCurrent)

	s.mockExecutionMgr.On("GetCurrentExecution", &persistence.GetCurrentExecutionRequest{
		DomainID:   domainID,
		WorkflowID: workflowID,
	}).Return(&persistence.GetCurrentExecutionResponse{
		RunID:       currentRunID,
		CloseStatus: persistence.WorkflowCloseStatusNone,
	}, nil)

	msBuilderCurrent.On("GetExecutionInfo").Return(&persistence.WorkflowExecutionInfo{
		RunID: currentRunID,
	})
	msBuilderCurrent.On("GetLastWriteVersion").Return(currentVersion)
	msBuilderCurrent.On("GetReplicationState").Return(&persistence.ReplicationState{
		LastWriteVersion: currentVersion,
		LastWriteEventID: currentNextEventID - 1,
	})
	msBuilderCurrent.On("GetNextEventID").Return(currentNextEventID)
	msBuilderCurrent.On("IsWorkflowExecutionRunning").Return(true) // this is used to update the version on mutable state
	msBuilderCurrent.On("UpdateReplicationStateVersion", version, true).Once()

	terminationEvent := &shared.HistoryEvent{
		EventId:   common.Int64Ptr(currentNextEventID),
		Timestamp: common.Int64Ptr(now),
		Version:   common.Int64Ptr(version),
		EventType: shared.EventTypeWorkflowExecutionTerminated.Ptr(),
		WorkflowExecutionTerminatedEventAttributes: &shared.WorkflowExecutionTerminatedEventAttributes{
			Reason:   common.StringPtr(workflowTerminationReason),
			Identity: common.StringPtr(workflowTerminationIdentity),
			Details:  nil,
		},
	}
	terminateRequest := &h.ReplicateEventsRequest{
		SourceCluster: common.StringPtr(cluster),
		DomainUUID:    common.StringPtr(domainID),
		WorkflowExecution: &shared.WorkflowExecution{
			WorkflowId: common.StringPtr(workflowID),
			RunId:      common.StringPtr(currentRunID),
		},
		FirstEventId:  common.Int64Ptr(currentNextEventID),
		NextEventId:   common.Int64Ptr(currentNextEventID + 1),
		Version:       common.Int64Ptr(version),
		History:       &shared.History{Events: []*shared.HistoryEvent{terminationEvent}},
		NewRunHistory: nil,
	}

	msBuilderCurrent.On("ReplicateWorkflowExecutionTerminatedEvent", currentNextEventID, mock.MatchedBy(func(input *shared.HistoryEvent) bool {
		return reflect.DeepEqual(terminationEvent, input)
	})).Return(nil)
	contextCurrent.On("replicateWorkflowExecution", terminateRequest, mock.Anything, mock.Anything, currentNextEventID, mock.Anything, mock.Anything).Return(nil).Once()
	s.mockTxProcessor.On("NotifyNewTask", cluster, mock.Anything)
	s.mockTimerProcessor.On("NotifyNewTimers", cluster, mock.Anything, mock.Anything)
	msBuilderCurrent.On("ClearStickyness").Once()

	err := s.historyReplicator.ApplyOtherEventsMissingMutableState(ctx.Background(), domainID, workflowID, runID, req, s.logger)
	s.Equal(newRetryTaskErrorWithHint(ErrWorkflowNotFoundMsg, domainID, workflowID, runID, common.FirstEventID), err)
}

func (s *historyReplicatorSuite) TestApplyOtherEventsMissingMutableState_IncomingNotLessThanCurrent_CurrentFinished() {
	domainID := validDomainID
	workflowID := "some random workflow ID"
	runID := uuid.New()
	version := int64(123)
	now := time.Now().UnixNano()
	currentRunID := uuid.New()
	currentVersion := version - 100
	currentNextEventID := int64(2333)
	req := &h.ReplicateEventsRequest{
		History: &shared.History{
			Events: []*shared.HistoryEvent{
				&shared.HistoryEvent{
					Version:   common.Int64Ptr(version),
					Timestamp: common.Int64Ptr(now),
				},
			},
		},
	}

	s.mockExecutionMgr.On("GetCurrentExecution", &persistence.GetCurrentExecutionRequest{
		DomainID:   domainID,
		WorkflowID: workflowID,
	}).Return(&persistence.GetCurrentExecutionResponse{
		RunID: currentRunID,
		// other attributes are not used
	}, nil)
	s.mockExecutionMgr.On("GetWorkflowExecution", &persistence.GetWorkflowExecutionRequest{
		DomainID: domainID,
		Execution: shared.WorkflowExecution{
			WorkflowId: common.StringPtr(workflowID),
			RunId:      common.StringPtr(currentRunID),
		},
	}).Return(&persistence.GetWorkflowExecutionResponse{
		State: &persistence.WorkflowMutableState{
			ExecutionInfo:    &persistence.WorkflowExecutionInfo{RunID: currentRunID, NextEventID: currentNextEventID, State: persistence.WorkflowStateCompleted},
			ReplicationState: &persistence.ReplicationState{LastWriteVersion: currentVersion},
		},
	}, nil)

	err := s.historyReplicator.ApplyOtherEventsMissingMutableState(ctx.Background(), domainID, workflowID, runID, req, s.logger)
	s.Equal(newRetryTaskErrorWithHint(ErrWorkflowNotFoundMsg, domainID, workflowID, runID, common.FirstEventID), err)
}

func (s *historyReplicatorSuite) TestWorkflowReset() {
	domainID := validDomainID
	workflowID := "some random workflow ID"
	runID := uuid.New()
	version := int64(123)
	now := time.Now().UnixNano()
	currentRunID := uuid.New()
	currentVersion := version - 100
	currentNextEventID := int64(2333)
	req := &h.ReplicateEventsRequest{
		History: &shared.History{
			Events: []*shared.HistoryEvent{
				&shared.HistoryEvent{
					Version:   common.Int64Ptr(version),
					Timestamp: common.Int64Ptr(now),
				},
			},
		},
		ResetWorkflow: common.BoolPtr(true),
	}

	s.mockExecutionMgr.On("GetCurrentExecution", &persistence.GetCurrentExecutionRequest{
		DomainID:   domainID,
		WorkflowID: workflowID,
	}).Return(&persistence.GetCurrentExecutionResponse{
		RunID: currentRunID,
		// other attributes are not used
	}, nil)
	s.mockExecutionMgr.On("GetWorkflowExecution", &persistence.GetWorkflowExecutionRequest{
		DomainID: domainID,
		Execution: shared.WorkflowExecution{
			WorkflowId: common.StringPtr(workflowID),
			RunId:      common.StringPtr(currentRunID),
		},
	}).Return(&persistence.GetWorkflowExecutionResponse{
		State: &persistence.WorkflowMutableState{
			ExecutionInfo:    &persistence.WorkflowExecutionInfo{RunID: currentRunID, NextEventID: currentNextEventID, State: persistence.WorkflowStateCompleted},
			ReplicationState: &persistence.ReplicationState{LastWriteVersion: currentVersion},
		},
	}, nil)

	reqCtx := ctx.Background()

	s.mockWorkflowResetor.On("ApplyResetEvent", reqCtx, req, domainID, workflowID, currentRunID).Return(nil).Once()

	err := s.historyReplicator.ApplyOtherEventsMissingMutableState(reqCtx, domainID, workflowID, runID, req, s.logger)
	s.Nil(err)
}

func (s *historyReplicatorSuite) TestApplyOtherEventsMissingMutableState_IncomingLessThanCurrent() {
	domainName := "some random domain name"
	domainID := validDomainID
	workflowID := "some random workflow ID"
	runID := uuid.New()
	version := int64(123)
	now := time.Now().UnixNano()
	currentRunID := uuid.New()
	currentVersion := version + 100
	req := &h.ReplicateEventsRequest{
		History: &shared.History{
			Events: []*shared.HistoryEvent{
				&shared.HistoryEvent{
					Version:   common.Int64Ptr(version),
					Timestamp: common.Int64Ptr(now),
				},
			},
		},
	}

	s.mockMetadataMgr.On("GetDomain", &persistence.GetDomainRequest{ID: domainID}).Return(
		&persistence.GetDomainResponse{
			Info:   &persistence.DomainInfo{ID: domainID, Name: domainName},
			Config: &persistence.DomainConfig{Retention: 1},
			ReplicationConfig: &persistence.DomainReplicationConfig{
				ActiveClusterName: cluster.TestCurrentClusterName,
				Clusters: []*persistence.ClusterReplicationConfig{
					&persistence.ClusterReplicationConfig{ClusterName: cluster.TestCurrentClusterName},
				},
			},
			FailoverVersion: currentVersion,
			IsGlobalDomain:  true,
			TableVersion:    persistence.DomainTableVersionV1,
		}, nil,
	).Once()
	s.mockExecutionMgr.On("GetCurrentExecution", &persistence.GetCurrentExecutionRequest{
		DomainID:   domainID,
		WorkflowID: workflowID,
	}).Return(&persistence.GetCurrentExecutionResponse{
		RunID: currentRunID,
		// other attributes are not used
	}, nil)
	s.mockExecutionMgr.On("GetWorkflowExecution", &persistence.GetWorkflowExecutionRequest{
		DomainID: domainID,
		Execution: shared.WorkflowExecution{
			WorkflowId: common.StringPtr(workflowID),
			RunId:      common.StringPtr(currentRunID),
		},
	}).Return(&persistence.GetWorkflowExecutionResponse{
		State: &persistence.WorkflowMutableState{
			ExecutionInfo:    &persistence.WorkflowExecutionInfo{RunID: currentRunID},
			ReplicationState: &persistence.ReplicationState{LastWriteVersion: currentVersion},
		},
	}, nil)

	err := s.historyReplicator.ApplyOtherEventsMissingMutableState(ctx.Background(), domainID, workflowID, runID, req, s.logger)
	s.Nil(err)
}

func (s *historyReplicatorSuite) TestApplyOtherEventsVersionChecking_IncomingLessThanCurrent_WorkflowClosed_WorkflowIsCurrent_NoEventsReapplication() {
	domainID := validDomainID
	workflowID := "some random workflow ID"
	runID := uuid.New()
	incomingVersion := int64(110)
	currentLastWriteVersion := int64(123)

	context := &mockWorkflowExecutionContext{}
	defer context.AssertExpectations(s.T())
	context.On("getDomainID").Return(domainID)
	context.On("getExecution").Return(&shared.WorkflowExecution{
		WorkflowId: common.StringPtr(workflowID),
		RunId:      common.StringPtr(runID),
	})

	msBuilderIn := &mockMutableState{}
	defer msBuilderIn.AssertExpectations(s.T())
	request := &h.ReplicateEventsRequest{
		Version: common.Int64Ptr(incomingVersion),
		History: &shared.History{Events: []*shared.HistoryEvent{
			&shared.HistoryEvent{
				EventType: shared.EventTypeWorkflowExecutionCanceled.Ptr(),
				Timestamp: common.Int64Ptr(time.Now().UnixNano()),
			},
		}},
	}
	msBuilderIn.On("IsWorkflowExecutionRunning").Return(false)
	msBuilderIn.On("GetReplicationState").Return(&persistence.ReplicationState{LastWriteVersion: currentLastWriteVersion})
	s.mockExecutionMgr.On("GetCurrentExecution", &persistence.GetCurrentExecutionRequest{
		DomainID:   domainID,
		WorkflowID: workflowID,
	}).Return(&persistence.GetCurrentExecutionResponse{
		RunID: runID,
		// other attributes are not used
	}, nil)

	s.mockClusterMetadata.On("ClusterNameForFailoverVersion", currentLastWriteVersion).Return(cluster.TestCurrentClusterName)
	s.mockClusterMetadata.On("GetCurrentClusterName").Return(cluster.TestCurrentClusterName)

	msBuilderOut, err := s.historyReplicator.ApplyOtherEventsVersionChecking(ctx.Background(), context, msBuilderIn,
		request, s.logger)
	s.Nil(msBuilderOut)
	s.Nil(err)
}

func (s *historyReplicatorSuite) TestApplyOtherEventsVersionChecking_IncomingLessThanCurrent_WorkflowClosed_WorkflowIsNotCurrent_NoEventsReapplication() {
	domainID := validDomainID
	workflowID := "some random workflow ID"
	runID := uuid.New()
	currentRunID := uuid.New()
	incomingVersion := int64(110)
	lastWriteVersion := int64(123)

	context := &mockWorkflowExecutionContext{}
	defer context.AssertExpectations(s.T())
	context.On("getDomainID").Return(domainID)
	context.On("getExecution").Return(&shared.WorkflowExecution{
		WorkflowId: common.StringPtr(workflowID),
		RunId:      common.StringPtr(runID),
	})

	msBuilderIn := &mockMutableState{}
	defer msBuilderIn.AssertExpectations(s.T())
	request := &h.ReplicateEventsRequest{
		Version: common.Int64Ptr(incomingVersion),
		History: &shared.History{Events: []*shared.HistoryEvent{
			&shared.HistoryEvent{
				EventType: shared.EventTypeWorkflowExecutionCanceled.Ptr(),
				Timestamp: common.Int64Ptr(time.Now().UnixNano()),
			},
		}},
	}
	msBuilderIn.On("IsWorkflowExecutionRunning").Return(false)
	msBuilderIn.On("GetReplicationState").Return(&persistence.ReplicationState{LastWriteVersion: lastWriteVersion})
	s.mockExecutionMgr.On("GetCurrentExecution", &persistence.GetCurrentExecutionRequest{
		DomainID:   domainID,
		WorkflowID: workflowID,
	}).Return(&persistence.GetCurrentExecutionResponse{
		RunID: currentRunID,
		// other attributes are not used
	}, nil)

	contextCurrent := &mockWorkflowExecutionContext{}
	defer contextCurrent.AssertExpectations(s.T())
	contextCurrent.On("lock", mock.Anything).Return(nil)
	contextCurrent.On("unlock")

	msBuilderCurrent := &mockMutableState{}
	defer msBuilderCurrent.AssertExpectations(s.T())

	contextCurrent.On("loadWorkflowExecution").Return(msBuilderCurrent, nil).Once()
	currentExecution := &shared.WorkflowExecution{
		WorkflowId: common.StringPtr(workflowID),
		RunId:      common.StringPtr(currentRunID),
	}
	contextCurrentCacheKey := definition.NewWorkflowIdentifier(domainID, currentExecution.GetWorkflowId(), currentExecution.GetRunId())
	s.historyReplicator.historyCache.PutIfNotExist(contextCurrentCacheKey, contextCurrent)

	s.mockClusterMetadata.On("ClusterNameForFailoverVersion", lastWriteVersion).Return(cluster.TestCurrentClusterName)
	s.mockClusterMetadata.On("GetCurrentClusterName").Return(cluster.TestCurrentClusterName)

	msBuilderOut, err := s.historyReplicator.ApplyOtherEventsVersionChecking(ctx.Background(), context, msBuilderIn,
		request, s.logger)
	s.Nil(msBuilderOut)
	s.Nil(err)
}

func (s *historyReplicatorSuite) TestApplyOtherEventsVersionChecking_IncomingLessThanCurrent_WorkflowRunning_NoEventsReapplication() {
	incomingVersion := int64(110)
	currentLastWriteVersion := int64(123)

	context := &mockWorkflowExecutionContext{}
	defer context.AssertExpectations(s.T())
	msBuilderIn := &mockMutableState{}
	defer msBuilderIn.AssertExpectations(s.T())
	request := &h.ReplicateEventsRequest{
		Version: common.Int64Ptr(incomingVersion),
		History: &shared.History{Events: []*shared.HistoryEvent{
			&shared.HistoryEvent{
				EventType: shared.EventTypeWorkflowExecutionCanceled.Ptr(),
				Timestamp: common.Int64Ptr(time.Now().UnixNano()),
			},
		}},
	}
	msBuilderIn.On("IsWorkflowExecutionRunning").Return(true)
	msBuilderIn.On("GetReplicationState").Return(&persistence.ReplicationState{LastWriteVersion: currentLastWriteVersion})

	s.mockClusterMetadata.On("ClusterNameForFailoverVersion", currentLastWriteVersion).Return(cluster.TestCurrentClusterName)
	s.mockClusterMetadata.On("GetCurrentClusterName").Return(cluster.TestCurrentClusterName)

	msBuilderOut, err := s.historyReplicator.ApplyOtherEventsVersionChecking(ctx.Background(), context, msBuilderIn,
		request, s.logger)
	s.Nil(msBuilderOut)
	s.Nil(err)
}

func (s *historyReplicatorSuite) TestApplyOtherEventsVersionChecking_IncomingLessThanCurrent_WorkflowRunning_EventsReapplication_PendingDecision() {
	incomingVersion := int64(110)
	currentLastWriteVersion := int64(123)

	signalName := "some random signal name"
	signalInput := []byte("some random signal input")
	signalIdentity := "some random signal identity"

	context := &mockWorkflowExecutionContext{}
	defer context.AssertExpectations(s.T())
	msBuilderIn := &mockMutableState{}
	defer msBuilderIn.AssertExpectations(s.T())
	request := &h.ReplicateEventsRequest{
		Version: common.Int64Ptr(incomingVersion),
		History: &shared.History{Events: []*shared.HistoryEvent{
			&shared.HistoryEvent{
				EventType: shared.EventTypeWorkflowExecutionSignaled.Ptr(),
				Timestamp: common.Int64Ptr(time.Now().UnixNano()),
				WorkflowExecutionSignaledEventAttributes: &shared.WorkflowExecutionSignaledEventAttributes{
					SignalName: common.StringPtr(signalName),
					Input:      signalInput,
					Identity:   common.StringPtr(signalIdentity),
				},
			},
		}},
	}
	msBuilderIn.On("GetReplicationState").Return(&persistence.ReplicationState{LastWriteVersion: currentLastWriteVersion})
	msBuilderIn.On("GetLastWriteVersion").Return(currentLastWriteVersion)
	msBuilderIn.On("IsWorkflowExecutionRunning").Return(true)
	msBuilderIn.On("UpdateReplicationStateVersion", currentLastWriteVersion, true).Once()
	msBuilderIn.On("AddWorkflowExecutionSignaled", signalName, signalInput, signalIdentity).Return(&shared.HistoryEvent{
		EventType: shared.EventTypeWorkflowExecutionSignaled.Ptr(),
		Timestamp: common.Int64Ptr(time.Now().UnixNano()),
		WorkflowExecutionSignaledEventAttributes: &shared.WorkflowExecutionSignaledEventAttributes{
			SignalName: common.StringPtr(signalName),
			Input:      signalInput,
			Identity:   common.StringPtr(signalIdentity),
		},
	}).Once()
	msBuilderIn.On("HasPendingDecisionTask").Return(true)

	s.mockClusterMetadata.On("ClusterNameForFailoverVersion", currentLastWriteVersion).Return(cluster.TestCurrentClusterName)
	s.mockClusterMetadata.On("GetCurrentClusterName").Return(cluster.TestCurrentClusterName)

	context.On("updateWorkflowExecution", []persistence.Task{}, []persistence.Task{}, mock.Anything).Return(nil).Once()
	msBuilderOut, err := s.historyReplicator.ApplyOtherEventsVersionChecking(ctx.Background(), context, msBuilderIn,
		request, s.logger)
	s.Nil(msBuilderOut)
	s.Nil(err)
}

func (s *historyReplicatorSuite) TestApplyOtherEventsVersionChecking_IncomingLessThanCurrent_WorkflowRunning_EventsReapplication_NoPendingDecision() {
	domainID := uuid.New()
	runID := uuid.New()
	incomingVersion := int64(110)
	currentLastWriteVersion := int64(123)

	signalName := "some random signal name"
	signalInput := []byte("some random signal input")
	signalIdentity := "some random signal identity"

	decisionTimeout := int32(100)
	decisionStickyTimeout := int32(10)
	decisionTasklist := "some random decision tasklist"
	decisionStickyTasklist := "some random decision sticky tasklist"

	context := &mockWorkflowExecutionContext{}
	defer context.AssertExpectations(s.T())
	msBuilderIn := &mockMutableState{}
	defer msBuilderIn.AssertExpectations(s.T())
	request := &h.ReplicateEventsRequest{
		Version: common.Int64Ptr(incomingVersion),
		History: &shared.History{Events: []*shared.HistoryEvent{
			&shared.HistoryEvent{
				EventType: shared.EventTypeWorkflowExecutionSignaled.Ptr(),
				Timestamp: common.Int64Ptr(time.Now().UnixNano()),
				WorkflowExecutionSignaledEventAttributes: &shared.WorkflowExecutionSignaledEventAttributes{
					SignalName: common.StringPtr(signalName),
					Input:      signalInput,
					Identity:   common.StringPtr(signalIdentity),
				},
			},
		}},
	}
	msBuilderIn.On("GetReplicationState").Return(&persistence.ReplicationState{LastWriteVersion: currentLastWriteVersion})
	msBuilderIn.On("GetLastWriteVersion").Return(currentLastWriteVersion)
	msBuilderIn.On("IsWorkflowExecutionRunning").Return(true)
	msBuilderIn.On("UpdateReplicationStateVersion", currentLastWriteVersion, true).Once()
	msBuilderIn.On("AddWorkflowExecutionSignaled", signalName, signalInput, signalIdentity).Return(&shared.HistoryEvent{
		EventType: shared.EventTypeWorkflowExecutionSignaled.Ptr(),
		Timestamp: common.Int64Ptr(time.Now().UnixNano()),
		WorkflowExecutionSignaledEventAttributes: &shared.WorkflowExecutionSignaledEventAttributes{
			SignalName: common.StringPtr(signalName),
			Input:      signalInput,
			Identity:   common.StringPtr(signalIdentity),
		},
	}).Once()
	msBuilderIn.On("HasPendingDecisionTask").Return(false)
	msBuilderIn.On("GetExecutionInfo").Return(&persistence.WorkflowExecutionInfo{
		DomainID:                     domainID,
		RunID:                        runID,
		TaskList:                     decisionTasklist,
		StickyTaskList:               decisionStickyTasklist,
		DecisionTimeout:              decisionTimeout,
		StickyScheduleToStartTimeout: decisionStickyTimeout,
	})
	newDecision := &decisionInfo{
		Version:    currentLastWriteVersion,
		ScheduleID: 1234,
		StartedID:  common.EmptyEventID,
		TaskList:   decisionStickyTasklist,
		Attempt:    0,
	}
	msBuilderIn.On("AddDecisionTaskScheduledEvent").Return(newDecision)
	msBuilderIn.On("IsStickyTaskListEnabled").Return(true)

	s.mockClusterMetadata.On("ClusterNameForFailoverVersion", currentLastWriteVersion).Return(cluster.TestCurrentClusterName)
	s.mockClusterMetadata.On("GetCurrentClusterName").Return(cluster.TestCurrentClusterName)

	context.On("updateWorkflowExecution",
		[]persistence.Task{&persistence.DecisionTask{
			DomainID:   domainID,
			TaskList:   decisionStickyTasklist,
			ScheduleID: newDecision.ScheduleID,
		}},
		[]persistence.Task{newTimerBuilder(s.mockShard.GetConfig(), s.logger, clock.NewEventTimeSource()).AddScheduleToStartDecisionTimoutTask(
			newDecision.ScheduleID,
			newDecision.Attempt,
			decisionStickyTimeout,
		)},
		mock.Anything,
	).Return(nil).Once()

	msBuilderOut, err := s.historyReplicator.ApplyOtherEventsVersionChecking(ctx.Background(), context, msBuilderIn,
		request, s.logger)
	s.Nil(msBuilderOut)
	s.Nil(err)
}

func (s *historyReplicatorSuite) TestApplyOtherEventsVersionChecking_IncomingEqualToCurrent() {
	incomingVersion := int64(110)
	currentLastWriteVersion := incomingVersion

	context := &mockWorkflowExecutionContext{}
	defer context.AssertExpectations(s.T())
	msBuilderIn := &mockMutableState{}
	defer msBuilderIn.AssertExpectations(s.T())
	request := &h.ReplicateEventsRequest{
		Version: common.Int64Ptr(incomingVersion),
		History: &shared.History{Events: []*shared.HistoryEvent{
			&shared.HistoryEvent{Timestamp: common.Int64Ptr(time.Now().UnixNano())},
		}},
	}
	msBuilderIn.On("GetReplicationState").Return(&persistence.ReplicationState{LastWriteVersion: currentLastWriteVersion})

	msBuilderOut, err := s.historyReplicator.ApplyOtherEventsVersionChecking(ctx.Background(), context, msBuilderIn, request, s.logger)
	s.Equal(msBuilderIn, msBuilderOut)
	s.Nil(err)
}

func (s *historyReplicatorSuite) TestApplyOtherEventsVersionChecking_IncomingGreaterThanCurrent_CurrentWasNotActive_SameCluster() {
	currentLastWriteVersion := int64(10)
	incomingVersion := currentLastWriteVersion + 10

	prevActiveCluster := cluster.TestAlternativeClusterName
	context := &mockWorkflowExecutionContext{}
	defer context.AssertExpectations(s.T())
	msBuilderIn := &mockMutableState{}
	defer msBuilderIn.AssertExpectations(s.T())

	request := &h.ReplicateEventsRequest{
		Version: common.Int64Ptr(incomingVersion),
		History: &shared.History{Events: []*shared.HistoryEvent{
			&shared.HistoryEvent{Timestamp: common.Int64Ptr(time.Now().UnixNano())},
		}},
	}
	msBuilderIn.On("GetReplicationState").Return(&persistence.ReplicationState{
		LastWriteVersion: currentLastWriteVersion,
	})
	s.mockClusterMetadata.On("ClusterNameForFailoverVersion", currentLastWriteVersion).Return(prevActiveCluster)
	s.mockClusterMetadata.On("IsVersionFromSameCluster", incomingVersion, currentLastWriteVersion).Return(true)

	msBuilderOut, err := s.historyReplicator.ApplyOtherEventsVersionChecking(ctx.Background(), context, msBuilderIn,
		request, s.logger)
	s.Equal(msBuilderIn, msBuilderOut)
	s.Nil(err)
}

func (s *historyReplicatorSuite) TestApplyOtherEventsVersionChecking_IncomingGreaterThanCurrent_CurrentWasNotActive_DiffCluster() {
	currentLastWriteVersion := int64(10)
	incomingVersion := currentLastWriteVersion + 10

	prevActiveCluster := cluster.TestAlternativeClusterName
	context := &mockWorkflowExecutionContext{}
	defer context.AssertExpectations(s.T())
	msBuilderIn := &mockMutableState{}
	defer msBuilderIn.AssertExpectations(s.T())

	request := &h.ReplicateEventsRequest{
		Version: common.Int64Ptr(incomingVersion),
		History: &shared.History{Events: []*shared.HistoryEvent{
			&shared.HistoryEvent{Timestamp: common.Int64Ptr(time.Now().UnixNano())},
		}},
	}
	msBuilderIn.On("GetReplicationState").Return(&persistence.ReplicationState{
		LastWriteVersion: currentLastWriteVersion,
	})
	s.mockClusterMetadata.On("ClusterNameForFailoverVersion", currentLastWriteVersion).Return(prevActiveCluster)
	s.mockClusterMetadata.On("IsVersionFromSameCluster", incomingVersion, currentLastWriteVersion).Return(false)

	msBuilderOut, err := s.historyReplicator.ApplyOtherEventsVersionChecking(ctx.Background(), context, msBuilderIn,
		request, s.logger)
	s.Nil(msBuilderOut)
	s.Equal(ErrMoreThan2DC, err)
}

func (s *historyReplicatorSuite) TestApplyOtherEventsVersionChecking_IncomingGreaterThanCurrent_CurrentWasActive_MissingReplicationInfo() {
	runID := uuid.New()

	currentLastWriteVersion := int64(10)
	currentLastEventID := int64(98)
	currentReplicationInfoLastWriteVersion := currentLastWriteVersion - 10
	currentReplicationInfoLastEventID := currentLastEventID - 11
	incomingVersion := currentLastWriteVersion + 10

	incomingActiveCluster := cluster.TestAlternativeClusterName
	prevActiveCluster := cluster.TestCurrentClusterName
	context := &mockWorkflowExecutionContext{}
	defer context.AssertExpectations(s.T())
	msBuilderIn := &mockMutableState{}
	defer msBuilderIn.AssertExpectations(s.T())

	request := &h.ReplicateEventsRequest{
		Version:         common.Int64Ptr(incomingVersion),
		ReplicationInfo: map[string]*shared.ReplicationInfo{},
		History: &shared.History{Events: []*shared.HistoryEvent{
			&shared.HistoryEvent{Timestamp: common.Int64Ptr(time.Now().UnixNano())},
		}},
	}
	startTimeStamp := time.Now()
	msBuilderIn.On("GetReplicationState").Return(&persistence.ReplicationState{
		LastWriteVersion: currentLastWriteVersion,
		LastWriteEventID: currentLastEventID,
		LastReplicationInfo: map[string]*persistence.ReplicationInfo{
			incomingActiveCluster: &persistence.ReplicationInfo{
				Version:     currentReplicationInfoLastWriteVersion,
				LastEventID: currentReplicationInfoLastEventID,
			},
		},
	})
	exeInfo := &persistence.WorkflowExecutionInfo{
		StartTimestamp: startTimeStamp,
		RunID:          runID,
	}
	msBuilderIn.On("GetExecutionInfo").Return(exeInfo)
	msBuilderIn.On("IsWorkflowExecutionRunning").Return(true)
	s.mockClusterMetadata.On("ClusterNameForFailoverVersion", currentLastWriteVersion).Return(prevActiveCluster)

	mockConflictResolver := &mockConflictResolver{}
	s.historyReplicator.getNewConflictResolver = func(context workflowExecutionContext, logger bark.Logger) conflictResolver {
		return mockConflictResolver
	}
	msBuilderMid := &mockMutableState{}
	msBuilderMid.On("GetNextEventID").Return(int64(12345)) // this is used by log
	mockConflictResolver.On("reset", runID, mock.Anything, currentReplicationInfoLastEventID, exeInfo).Return(msBuilderMid, nil)
	msBuilderOut, err := s.historyReplicator.ApplyOtherEventsVersionChecking(ctx.Background(), context, msBuilderIn, request, s.logger)
	s.Equal(msBuilderMid, msBuilderOut)
	s.Nil(err)
}

func (s *historyReplicatorSuite) TestApplyOtherEventsVersionChecking_IncomingGreaterThanCurrent_CurrentWasActive_ReplicationInfoVersionLocalLarger() {
	runID := uuid.New()

	currentLastWriteVersion := int64(120)
	currentLastEventID := int64(980)
	currentReplicationInfoLastWriteVersion := currentLastWriteVersion - 20
	currentReplicationInfoLastEventID := currentLastEventID - 15
	incomingVersion := currentLastWriteVersion + 10
	incomingReplicationInfoLastWriteVersion := currentReplicationInfoLastWriteVersion - 10
	incomingReplicationInfoLastEventID := currentReplicationInfoLastEventID - 20

	incomingActiveCluster := cluster.TestAlternativeClusterName
	prevActiveCluster := cluster.TestCurrentClusterName
	context := &mockWorkflowExecutionContext{}
	defer context.AssertExpectations(s.T())
	msBuilderIn := &mockMutableState{}
	defer msBuilderIn.AssertExpectations(s.T())

	request := &h.ReplicateEventsRequest{
		Version: common.Int64Ptr(incomingVersion),
		ReplicationInfo: map[string]*shared.ReplicationInfo{
			prevActiveCluster: &shared.ReplicationInfo{
				Version:     common.Int64Ptr(incomingReplicationInfoLastWriteVersion),
				LastEventId: common.Int64Ptr(incomingReplicationInfoLastEventID),
			},
		},
		History: &shared.History{Events: []*shared.HistoryEvent{
			&shared.HistoryEvent{Timestamp: common.Int64Ptr(time.Now().UnixNano())},
		}},
	}
	startTimeStamp := time.Now()
	msBuilderIn.On("GetReplicationState").Return(&persistence.ReplicationState{
		LastWriteVersion: currentLastWriteVersion,
		LastWriteEventID: currentLastEventID,
		LastReplicationInfo: map[string]*persistence.ReplicationInfo{
			incomingActiveCluster: &persistence.ReplicationInfo{
				Version:     currentReplicationInfoLastWriteVersion,
				LastEventID: currentReplicationInfoLastEventID,
			},
		},
	})
	exeInfo := &persistence.WorkflowExecutionInfo{
		StartTimestamp: startTimeStamp,
		RunID:          runID,
	}
	msBuilderIn.On("GetExecutionInfo").Return(exeInfo)
	msBuilderIn.On("IsWorkflowExecutionRunning").Return(true)
	s.mockClusterMetadata.On("ClusterNameForFailoverVersion", currentLastWriteVersion).Return(prevActiveCluster)

	mockConflictResolver := &mockConflictResolver{}
	s.historyReplicator.getNewConflictResolver = func(context workflowExecutionContext, logger bark.Logger) conflictResolver {
		return mockConflictResolver
	}
	msBuilderMid := &mockMutableState{}
	msBuilderMid.On("GetNextEventID").Return(int64(12345)) // this is used by log
	mockConflictResolver.On("reset", runID, mock.Anything, currentReplicationInfoLastEventID, exeInfo).Return(msBuilderMid, nil)
	msBuilderOut, err := s.historyReplicator.ApplyOtherEventsVersionChecking(ctx.Background(), context, msBuilderIn, request, s.logger)
	s.Equal(msBuilderMid, msBuilderOut)
	s.Nil(err)
}

func (s *historyReplicatorSuite) TestApplyOtherEventsVersionChecking_IncomingGreaterThanCurrent_CurrentWasActive_ReplicationInfoVersionLocalSmaller() {
	currentLastWriteVersion := int64(10)
	currentLastEventID := int64(98)
	incomingVersion := currentLastWriteVersion + 10
	incomingReplicationInfoLastWriteVersion := currentLastWriteVersion + 10
	incomingReplicationInfoLastEventID := currentLastEventID

	prevActiveCluster := cluster.TestCurrentClusterName
	context := &mockWorkflowExecutionContext{}
	defer context.AssertExpectations(s.T())
	msBuilderIn := &mockMutableState{}
	defer msBuilderIn.AssertExpectations(s.T())

	request := &h.ReplicateEventsRequest{
		Version: common.Int64Ptr(incomingVersion),
		ReplicationInfo: map[string]*shared.ReplicationInfo{
			prevActiveCluster: &shared.ReplicationInfo{
				Version:     common.Int64Ptr(incomingReplicationInfoLastWriteVersion),
				LastEventId: common.Int64Ptr(incomingReplicationInfoLastEventID),
			},
		},
		History: &shared.History{Events: []*shared.HistoryEvent{
			&shared.HistoryEvent{Timestamp: common.Int64Ptr(time.Now().UnixNano())},
		}},
	}
	msBuilderIn.On("GetReplicationState").Return(&persistence.ReplicationState{
		LastWriteVersion: currentLastWriteVersion,
		LastWriteEventID: currentLastEventID,
	})
	s.mockClusterMetadata.On("ClusterNameForFailoverVersion", currentLastWriteVersion).Return(prevActiveCluster)

	msBuilderOut, err := s.historyReplicator.ApplyOtherEventsVersionChecking(ctx.Background(), context, msBuilderIn, request, s.logger)
	s.Nil(msBuilderOut)
	s.Equal(ErrImpossibleRemoteClaimSeenHigherVersion, err)
}

func (s *historyReplicatorSuite) TestApplyOtherEventsVersionChecking_IncomingGreaterThanCurrent_CurrentWasActive_ReplicationInfoVersionEqual_ResolveConflict() {
	runID := uuid.New()

	currentLastWriteVersion := int64(10)
	currentLastEventID := int64(98)
	incomingVersion := currentLastWriteVersion + 10
	incomingReplicationInfoLastWriteVersion := currentLastWriteVersion
	incomingReplicationInfoLastEventID := currentLastEventID - 10

	prevActiveCluster := cluster.TestCurrentClusterName
	context := &mockWorkflowExecutionContext{}
	defer context.AssertExpectations(s.T())
	msBuilderIn := &mockMutableState{}
	defer msBuilderIn.AssertExpectations(s.T())

	request := &h.ReplicateEventsRequest{
		Version: common.Int64Ptr(incomingVersion),
		ReplicationInfo: map[string]*shared.ReplicationInfo{
			prevActiveCluster: &shared.ReplicationInfo{
				Version:     common.Int64Ptr(incomingReplicationInfoLastWriteVersion),
				LastEventId: common.Int64Ptr(incomingReplicationInfoLastEventID),
			},
		},
		History: &shared.History{Events: []*shared.HistoryEvent{
			&shared.HistoryEvent{Timestamp: common.Int64Ptr(time.Now().UnixNano())},
		}},
	}
	startTimeStamp := time.Now()
	msBuilderIn.On("GetReplicationState").Return(&persistence.ReplicationState{
		LastWriteVersion: currentLastWriteVersion,
		LastWriteEventID: currentLastEventID,
	})
	msBuilderIn.On("HasBufferedEvents").Return(false)
	exeInfo := &persistence.WorkflowExecutionInfo{
		StartTimestamp: startTimeStamp,
		RunID:          runID,
	}
	msBuilderIn.On("GetExecutionInfo").Return(exeInfo)
	msBuilderIn.On("IsWorkflowExecutionRunning").Return(true)
	s.mockClusterMetadata.On("ClusterNameForFailoverVersion", currentLastWriteVersion).Return(prevActiveCluster)

	mockConflictResolver := &mockConflictResolver{}
	s.historyReplicator.getNewConflictResolver = func(context workflowExecutionContext, logger bark.Logger) conflictResolver {
		return mockConflictResolver
	}
	msBuilderMid := &mockMutableState{}
	msBuilderMid.On("GetNextEventID").Return(int64(12345)) // this is used by log
	mockConflictResolver.On("reset", runID, mock.Anything, incomingReplicationInfoLastEventID, exeInfo).Return(msBuilderMid, nil)
	msBuilderOut, err := s.historyReplicator.ApplyOtherEventsVersionChecking(ctx.Background(), context, msBuilderIn, request, s.logger)
	s.Equal(msBuilderMid, msBuilderOut)
	s.Nil(err)
}

func (s *historyReplicatorSuite) TestApplyOtherEventsVersionChecking_IncomingGreaterThanCurrent_CurrentWasActive_ReplicationInfoVersionEqual_Corrputed() {
	currentLastWriteVersion := int64(10)
	currentLastEventID := int64(98)
	incomingVersion := currentLastWriteVersion + 10
	incomingReplicationInfoLastWriteVersion := currentLastWriteVersion
	incomingReplicationInfoLastEventID := currentLastEventID + 10

	prevActiveCluster := cluster.TestCurrentClusterName
	context := &mockWorkflowExecutionContext{}
	defer context.AssertExpectations(s.T())
	msBuilderIn := &mockMutableState{}
	defer msBuilderIn.AssertExpectations(s.T())

	request := &h.ReplicateEventsRequest{
		Version: common.Int64Ptr(incomingVersion),
		ReplicationInfo: map[string]*shared.ReplicationInfo{
			prevActiveCluster: &shared.ReplicationInfo{
				Version:     common.Int64Ptr(incomingReplicationInfoLastWriteVersion),
				LastEventId: common.Int64Ptr(incomingReplicationInfoLastEventID),
			},
		},
		History: &shared.History{Events: []*shared.HistoryEvent{
			&shared.HistoryEvent{Timestamp: common.Int64Ptr(time.Now().UnixNano())},
		}},
	}
	msBuilderIn.On("GetReplicationState").Return(&persistence.ReplicationState{
		LastWriteVersion: currentLastWriteVersion,
		LastWriteEventID: currentLastEventID,
	})
	s.mockClusterMetadata.On("ClusterNameForFailoverVersion", currentLastWriteVersion).Return(prevActiveCluster)

	msBuilderOut, err := s.historyReplicator.ApplyOtherEventsVersionChecking(ctx.Background(), context, msBuilderIn, request, s.logger)
	s.Nil(msBuilderOut)
	s.Equal(ErrCorruptedReplicationInfo, err)
}

func (s *historyReplicatorSuite) TestApplyOtherEventsVersionChecking_IncomingGreaterThanCurrent_CurrentWasActive_ReplicationInfoVersionEqual_ResolveConflict_OtherCase() {
	// other cases will be tested in TestConflictResolutionTerminateContinueAsNew
}

func (s *historyReplicatorSuite) TestApplyOtherEventsVersionChecking_IncomingGreaterThanCurrent_CurrentWasActive_ReplicationInfoVersionEqual_NoBufferedEvent_NoOp() {
	currentLastWriteVersion := int64(10)
	currentLastEventID := int64(98)
	incomingVersion := currentLastWriteVersion + 10
	incomingReplicationInfoLastWriteVersion := currentLastWriteVersion
	incomingReplicationInfoLastEventID := currentLastEventID

	prevActiveCluster := cluster.TestCurrentClusterName
	context := &mockWorkflowExecutionContext{}
	defer context.AssertExpectations(s.T())
	msBuilderIn := &mockMutableState{}
	defer msBuilderIn.AssertExpectations(s.T())

	request := &h.ReplicateEventsRequest{
		Version: common.Int64Ptr(incomingVersion),
		ReplicationInfo: map[string]*shared.ReplicationInfo{
			prevActiveCluster: &shared.ReplicationInfo{
				Version:     common.Int64Ptr(incomingReplicationInfoLastWriteVersion),
				LastEventId: common.Int64Ptr(incomingReplicationInfoLastEventID),
			},
		},
		History: &shared.History{Events: []*shared.HistoryEvent{
			&shared.HistoryEvent{Timestamp: common.Int64Ptr(time.Now().UnixNano())},
		}},
	}

	msBuilderIn.On("HasBufferedEvents").Return(false)
	msBuilderIn.On("GetReplicationState").Return(&persistence.ReplicationState{
		LastWriteVersion: currentLastWriteVersion,
		LastWriteEventID: currentLastEventID,
	})
	msBuilderIn.On("IsWorkflowExecutionRunning").Return(true)
	s.mockClusterMetadata.On("ClusterNameForFailoverVersion", currentLastWriteVersion).Return(prevActiveCluster)

	msBuilderOut, err := s.historyReplicator.ApplyOtherEventsVersionChecking(ctx.Background(), context, msBuilderIn,
		request, s.logger)
	s.Equal(msBuilderIn, msBuilderOut)
	s.Nil(err)
}

func (s *historyReplicatorSuite) TestApplyOtherEventsVersionChecking_IncomingGreaterThanCurrent_CurrentWasActive_ReplicationInfoVersionEqual_BufferedEvent_ResolveConflict() {
	domainID := uuid.New()
	runID := uuid.New()

	currentLastWriteVersion := int64(10)
	currentLastEventID := int64(98)
	incomingVersion := currentLastWriteVersion + 10
	incomingReplicationInfoLastWriteVersion := currentLastWriteVersion
	incomingReplicationInfoLastEventID := currentLastEventID
	decisionTimeout := int32(100)
	decisionStickyTimeout := int32(10)
	decisionTasklist := "some random decision tasklist"
	decisionStickyTasklist := "some random decision sticky tasklist"

	prevActiveCluster := cluster.TestCurrentClusterName
	context := &mockWorkflowExecutionContext{}
	defer context.AssertExpectations(s.T())
	msBuilderIn := &mockMutableState{}
	defer msBuilderIn.AssertExpectations(s.T())

	request := &h.ReplicateEventsRequest{
		Version: common.Int64Ptr(incomingVersion),
		ReplicationInfo: map[string]*shared.ReplicationInfo{
			prevActiveCluster: &shared.ReplicationInfo{
				Version:     common.Int64Ptr(incomingReplicationInfoLastWriteVersion),
				LastEventId: common.Int64Ptr(incomingReplicationInfoLastEventID),
			},
		},
		History: &shared.History{Events: []*shared.HistoryEvent{
			&shared.HistoryEvent{Timestamp: common.Int64Ptr(time.Now().UnixNano())},
		}},
	}
	startTimeStamp := time.Now()
	pendingDecisionInfo := &decisionInfo{
		Version:    currentLastWriteVersion,
		ScheduleID: 56,
		StartedID:  57,
	}
	msBuilderIn.On("GetLastWriteVersion").Return(currentLastWriteVersion)
	msBuilderIn.On("GetReplicationState").Return(&persistence.ReplicationState{
		LastWriteVersion: currentLastWriteVersion,
		LastWriteEventID: currentLastEventID,
	}).Once()
	msBuilderIn.On("HasBufferedEvents").Return(true).Once()
	msBuilderIn.On("GetInFlightDecisionTask").Return(pendingDecisionInfo, true)
	msBuilderIn.On("UpdateReplicationStateVersion", currentLastWriteVersion, true).Once()
	msBuilderIn.On("AddDecisionTaskFailedEvent", pendingDecisionInfo.ScheduleID, pendingDecisionInfo.StartedID,
		workflow.DecisionTaskFailedCauseFailoverCloseDecision, ([]byte)(nil), identityHistoryService, "", "", "", int64(0)).Return(&shared.HistoryEvent{}).Once()
	msBuilderIn.On("HasPendingDecisionTask").Return(false)
	exeInfo := &persistence.WorkflowExecutionInfo{
		StartTimestamp:               startTimeStamp,
		DomainID:                     domainID,
		RunID:                        runID,
		TaskList:                     decisionTasklist,
		StickyTaskList:               decisionStickyTasklist,
		DecisionTimeout:              decisionTimeout,
		StickyScheduleToStartTimeout: decisionStickyTimeout,
	}
	msBuilderIn.On("GetExecutionInfo").Return(exeInfo)
	newDecision := &decisionInfo{
		Version:    currentLastWriteVersion,
		ScheduleID: currentLastEventID + 2,
		StartedID:  common.EmptyEventID,
		TaskList:   decisionStickyTasklist,
		Attempt:    0,
	}
	msBuilderIn.On("AddDecisionTaskScheduledEvent").Return(newDecision)
	msBuilderIn.On("IsStickyTaskListEnabled").Return(true)
	context.On("updateWorkflowExecution",
		[]persistence.Task{&persistence.DecisionTask{
			DomainID:   domainID,
			TaskList:   decisionStickyTasklist,
			ScheduleID: newDecision.ScheduleID,
		}},
		[]persistence.Task{newTimerBuilder(s.mockShard.GetConfig(), s.logger, clock.NewEventTimeSource()).AddScheduleToStartDecisionTimoutTask(
			newDecision.ScheduleID,
			newDecision.Attempt,
			decisionStickyTimeout,
		)},
		mock.Anything,
	).Return(nil).Once()

	// after the flush, the pending buffered events are gone, however, the last event ID should increase
	msBuilderIn.On("GetReplicationState").Return(&persistence.ReplicationState{
		LastWriteVersion: currentLastWriteVersion,
		LastWriteEventID: currentLastEventID + 2,
	}).Once()
	msBuilderIn.On("IsWorkflowExecutionRunning").Return(true)
	s.mockClusterMetadata.On("ClusterNameForFailoverVersion", currentLastWriteVersion).Return(prevActiveCluster)

	mockConflictResolver := &mockConflictResolver{}
	s.historyReplicator.getNewConflictResolver = func(context workflowExecutionContext, logger bark.Logger) conflictResolver {
		return mockConflictResolver
	}
	msBuilderMid := &mockMutableState{}
	msBuilderMid.On("GetNextEventID").Return(int64(12345)) // this is used by log
	mockConflictResolver.On("reset", runID, mock.Anything, incomingReplicationInfoLastEventID, exeInfo).Return(msBuilderMid, nil)
	msBuilderOut, err := s.historyReplicator.ApplyOtherEventsVersionChecking(ctx.Background(), context, msBuilderIn, request, s.logger)
	s.Equal(msBuilderMid, msBuilderOut)
	s.Nil(err)
}

func (s *historyReplicatorSuite) TestApplyOtherEvents_IncomingLessThanCurrent() {
	currentNextEventID := int64(10)
	incomingFirstEventID := currentNextEventID - 4

	context := &mockWorkflowExecutionContext{}
	defer context.AssertExpectations(s.T())
	msBuilder := &mockMutableState{}
	defer msBuilder.AssertExpectations(s.T())

	request := &h.ReplicateEventsRequest{
		FirstEventId: common.Int64Ptr(incomingFirstEventID),
		History:      &shared.History{},
	}
	msBuilder.On("GetNextEventID").Return(currentNextEventID)
	msBuilder.On("GetReplicationState").Return(&persistence.ReplicationState{}) // logger will use this

	err := s.historyReplicator.ApplyOtherEvents(ctx.Background(), context, msBuilder, request, s.logger)
	s.Nil(err)
}

func (s *historyReplicatorSuite) TestApplyOtherEvents_IncomingEqualToCurrent() {
	// TODO
}

func (s *historyReplicatorSuite) TestApplyOtherEvents_IncomingGreaterThanCurrent() {
	domainID := validDomainID
	workflowID := "some random workflow ID"
	runID := uuid.New()
	currentVersion := int64(4096)
	currentNextEventID := int64(10)

	incomingSourceCluster := "some random incoming source cluster"
	incomingVersion := currentVersion * 2
	incomingFirstEventID := currentNextEventID + 4
	incomingNextEventID := incomingFirstEventID + 4

	context := &mockWorkflowExecutionContext{}
	defer context.AssertExpectations(s.T())
	context.On("getDomainID").Return(domainID)
	context.On("getExecution").Return(&workflow.WorkflowExecution{
		WorkflowId: common.StringPtr(workflowID),
		RunId:      common.StringPtr(runID),
	})

	msBuilder := &mockMutableState{}
	defer msBuilder.AssertExpectations(s.T())

	request := &h.ReplicateEventsRequest{
		SourceCluster: common.StringPtr(incomingSourceCluster),
		Version:       common.Int64Ptr(incomingVersion),
		FirstEventId:  common.Int64Ptr(incomingFirstEventID),
		NextEventId:   common.Int64Ptr(incomingNextEventID),
		History:       &shared.History{},
	}

	msBuilder.On("GetNextEventID").Return(currentNextEventID)
	msBuilder.On("IsWorkflowExecutionRunning").Return(true)

	err := s.historyReplicator.ApplyOtherEvents(ctx.Background(), context, msBuilder, request, s.logger)
	s.Equal(newRetryTaskErrorWithHint(ErrRetryBufferEventsMsg, domainID, workflowID, runID, currentNextEventID), err)
}

func (s *historyReplicatorSuite) TestApplyReplicationTask() {
	// TODO
}

func (s *historyReplicatorSuite) TestApplyReplicationTask_WorkflowClosed() {
	currentVersion := int64(4096)
	currentNextEventID := int64(10)

	incomingSourceCluster := "some random incoming source cluster"
	incomingVersion := currentVersion * 2
	incomingFirstEventID := currentNextEventID + 4
	incomingNextEventID := incomingFirstEventID + 4

	context := &mockWorkflowExecutionContext{}
	defer context.AssertExpectations(s.T())
	msBuilder := &mockMutableState{}
	defer msBuilder.AssertExpectations(s.T())

	request := &h.ReplicateEventsRequest{
		SourceCluster:     common.StringPtr(incomingSourceCluster),
		Version:           common.Int64Ptr(incomingVersion),
		FirstEventId:      common.Int64Ptr(incomingFirstEventID),
		NextEventId:       common.Int64Ptr(incomingNextEventID),
		ForceBufferEvents: common.BoolPtr(true),
		History:           &shared.History{Events: []*shared.HistoryEvent{&shared.HistoryEvent{}}},
	}

	msBuilder.On("IsWorkflowExecutionRunning").Return(false)

	err := s.historyReplicator.ApplyReplicationTask(ctx.Background(), context, msBuilder, request, s.logger)
	s.Nil(err)
}

func (s *historyReplicatorSuite) TestReplicateWorkflowStarted_BrandNew() {
	domainID := validDomainID
	workflowID := "some random workflow ID"
	runID := uuid.New()
	version := int64(144)
	tasklist := "some random tasklist"
	workflowType := "some random workflow type"
	workflowTimeout := int32(3721)
	decisionTimeout := int32(4411)

	initiatedID := int64(4810)
	parentDomainID := validDomainID
	parentWorkflowID := "some random workflow ID"
	parentRunID := uuid.New()
	sourceCluster := "some random source cluster"

	context := &mockWorkflowExecutionContext{}
	defer context.AssertExpectations(s.T())
	msBuilder := &mockMutableState{}
	defer msBuilder.AssertExpectations(s.T())

	di := &decisionInfo{
		Version:         version,
		ScheduleID:      common.FirstEventID + 1,
		StartedID:       common.EmptyEventID,
		DecisionTimeout: decisionTimeout,
		TaskList:        tasklist,
	}
	sBuilder := &mockStateBuilder{}
	requestID := uuid.New()
	now := time.Now()
	history := &shared.History{
		Events: []*shared.HistoryEvent{
			&shared.HistoryEvent{Version: common.Int64Ptr(version), EventId: common.Int64Ptr(1), Timestamp: common.Int64Ptr(now.UnixNano())},
			&shared.HistoryEvent{Version: common.Int64Ptr(version), EventId: common.Int64Ptr(2), Timestamp: common.Int64Ptr(now.UnixNano())},
		},
	}
	nextEventID := di.ScheduleID + 1
	replicationState := &persistence.ReplicationState{
		StartVersion:     version,
		CurrentVersion:   version,
		LastWriteVersion: version,
		LastWriteEventID: nextEventID - 1,
	}
	transferTasks := []persistence.Task{&persistence.CloseExecutionTask{}}
	timerTasks := []persistence.Task{&persistence.DeleteHistoryEventTask{}}

	msBuilder.On("GetEventStoreVersion").Return(int32(persistence.EventStoreVersionV2))
	msBuilder.On("GetExecutionInfo").Return(&persistence.WorkflowExecutionInfo{
		CreateRequestID:      requestID,
		DomainID:             domainID,
		WorkflowID:           workflowID,
		RunID:                runID,
		InitiatedID:          initiatedID,
		ParentDomainID:       parentDomainID,
		ParentWorkflowID:     parentWorkflowID,
		ParentRunID:          parentRunID,
		TaskList:             tasklist,
		WorkflowTypeName:     workflowType,
		WorkflowTimeout:      workflowTimeout,
		DecisionTimeoutValue: decisionTimeout,
		EventStoreVersion:    persistence.EventStoreVersionV2,
	})
	msBuilder.On("UpdateReplicationStateLastEventID", sourceCluster, version, nextEventID-1).Once()
	msBuilder.On("GetReplicationState").Return(replicationState)
	msBuilder.On("GetCurrentVersion").Return(version)
	msBuilder.On("GetNextEventID").Return(nextEventID)
	msBuilder.On("GetCurrentBranch").Return(nil)
	historySize := 111
	msBuilder.On("GetEventStoreVersion").Return(int32(0))
	s.mockHistoryV2Mgr.On("AppendHistoryNodes", mock.Anything).Return(&p.AppendHistoryNodesResponse{Size: historySize}, nil).Once()
	sBuilder.On("getTransferTasks").Return(transferTasks)
	sBuilder.On("getTimerTasks").Return(timerTasks)
	s.mockExecutionMgr.On("CreateWorkflowExecution", mock.MatchedBy(func(input *persistence.CreateWorkflowExecutionRequest) bool {
		input.RangeID = 0
		s.Equal(&persistence.CreateWorkflowExecutionRequest{
			RequestID: requestID,
			DomainID:  domainID,
			Execution: shared.WorkflowExecution{
				WorkflowId: common.StringPtr(workflowID),
				RunId:      common.StringPtr(runID),
			},
			ParentDomainID: parentDomainID,
			ParentExecution: &shared.WorkflowExecution{
				WorkflowId: common.StringPtr(parentWorkflowID),
				RunId:      common.StringPtr(parentRunID),
			},
			InitiatedID:                 initiatedID,
			TaskList:                    tasklist,
			WorkflowTypeName:            workflowType,
			WorkflowTimeout:             workflowTimeout,
			DecisionTimeoutValue:        decisionTimeout,
			NextEventID:                 msBuilder.GetNextEventID(),
			LastProcessedEvent:          common.EmptyEventID,
			HistorySize:                 int64(historySize),
			TransferTasks:               transferTasks,
			DecisionVersion:             di.Version,
			DecisionScheduleID:          di.ScheduleID,
			DecisionStartedID:           di.StartedID,
			DecisionStartToCloseTimeout: di.DecisionTimeout,
			TimerTasks:                  timerTasks,
			CreateWorkflowMode:          persistence.CreateWorkflowModeBrandNew,
			PreviousRunID:               "",
			ReplicationState:            replicationState,
			EventStoreVersion:           persistence.EventStoreVersionV2,
		}, input)
		return true
	})).Return(&persistence.CreateWorkflowExecutionResponse{}, nil).Once()

	s.mockMetadataMgr.On("GetDomain", mock.Anything).Return(&persistence.GetDomainResponse{
		Info:              &persistence.DomainInfo{ID: domainID, Name: "domain name"},
		TableVersion:      p.DomainTableVersionV1,
		Config:            &p.DomainConfig{},
		ReplicationConfig: &p.DomainReplicationConfig{},
	}, nil)

	s.mockClusterMetadata.On("ClusterNameForFailoverVersion", version).Return(cluster.TestCurrentClusterName)
	err := s.historyReplicator.replicateWorkflowStarted(ctx.Background(), context, msBuilder, di, sourceCluster, history, sBuilder, s.logger)
	s.Nil(err)
	s.Equal(1, len(transferTasks))
	s.Equal(version, transferTasks[0].GetVersion())
	s.True(now.Equal(transferTasks[0].GetVisibilityTimestamp()))
	s.Equal(1, len(timerTasks))
	s.Equal(version, timerTasks[0].GetVersion())
}

func (s *historyReplicatorSuite) TestReplicateWorkflowStarted_ISE() {
	domainID := validDomainID
	workflowID := "some random workflow ID"
	runID := uuid.New()
	version := int64(144)
	tasklist := "some random tasklist"
	workflowType := "some random workflow type"
	workflowTimeout := int32(3721)
	decisionTimeout := int32(4411)

	initiatedID := int64(4810)
	parentDomainID := validDomainID
	parentWorkflowID := "some random workflow ID"
	parentRunID := uuid.New()
	sourceCluster := "some random source cluster"

	context := &mockWorkflowExecutionContext{}
	defer context.AssertExpectations(s.T())
	msBuilder := &mockMutableState{}
	defer msBuilder.AssertExpectations(s.T())

	di := &decisionInfo{
		Version:         version,
		ScheduleID:      common.FirstEventID + 1,
		StartedID:       common.EmptyEventID,
		DecisionTimeout: decisionTimeout,
		TaskList:        tasklist,
	}
	sBuilder := &mockStateBuilder{}
	requestID := uuid.New()
	history := &shared.History{
		Events: []*shared.HistoryEvent{
			&shared.HistoryEvent{Version: common.Int64Ptr(version), EventId: common.Int64Ptr(1)},
			&shared.HistoryEvent{Version: common.Int64Ptr(version), EventId: common.Int64Ptr(2)},
		},
	}
	nextEventID := di.ScheduleID + 1
	replicationState := &persistence.ReplicationState{
		StartVersion:     version,
		CurrentVersion:   version,
		LastWriteVersion: version,
		LastWriteEventID: nextEventID - 1,
	}
	transferTasks := []persistence.Task{&persistence.CloseExecutionTask{}}
	timerTasks := []persistence.Task{&persistence.DeleteHistoryEventTask{}}

	msBuilder.On("GetEventStoreVersion").Return(int32(persistence.EventStoreVersionV2))
	msBuilder.On("GetExecutionInfo").Return(&persistence.WorkflowExecutionInfo{
		CreateRequestID:      requestID,
		DomainID:             domainID,
		WorkflowID:           workflowID,
		RunID:                runID,
		InitiatedID:          initiatedID,
		ParentDomainID:       parentDomainID,
		ParentWorkflowID:     parentWorkflowID,
		ParentRunID:          parentRunID,
		TaskList:             tasklist,
		WorkflowTypeName:     workflowType,
		WorkflowTimeout:      workflowTimeout,
		DecisionTimeoutValue: decisionTimeout,
		EventStoreVersion:    persistence.EventStoreVersionV2,
	})
	msBuilder.On("UpdateReplicationStateLastEventID", sourceCluster, version, nextEventID-1).Once()
	msBuilder.On("GetReplicationState").Return(replicationState)
	msBuilder.On("GetCurrentVersion").Return(version)
	msBuilder.On("GetNextEventID").Return(nextEventID)
	msBuilder.On("GetCurrentBranch").Return(nil)
	historySize := 111
	msBuilder.On("GetEventStoreVersion").Return(int32(0))
	s.mockHistoryV2Mgr.On("AppendHistoryNodes", mock.Anything).Return(&p.AppendHistoryNodesResponse{Size: historySize}, nil).Once()
	sBuilder.On("getTransferTasks").Return(transferTasks)
	sBuilder.On("getTimerTasks").Return(timerTasks)
	s.mockShardManager.On("UpdateShard", mock.Anything).Return(nil).Once() // this is called when err is returned, and shard will try to update

	errRet := &shared.InternalServiceError{}
	// the test above already assert the create workflow request, so here just use anyting
	s.mockExecutionMgr.On("CreateWorkflowExecution", mock.Anything).Return(nil, errRet).Once()
	s.mockMetadataMgr.On("GetDomain", mock.Anything).Return(&persistence.GetDomainResponse{
		Info:              &persistence.DomainInfo{ID: domainID, Name: "domain name"},
		TableVersion:      p.DomainTableVersionV1,
		Config:            &p.DomainConfig{},
		ReplicationConfig: &p.DomainReplicationConfig{},
	}, nil)
	s.mockClusterMetadata.On("ClusterNameForFailoverVersion", version).Return(cluster.TestCurrentClusterName)

	err := s.historyReplicator.replicateWorkflowStarted(ctx.Background(), context, msBuilder, di, sourceCluster, history,
		sBuilder, s.logger)
	s.Equal(errRet, err)
	s.Equal(1, len(transferTasks))
	s.Equal(version, transferTasks[0].GetVersion())
	s.Equal(1, len(timerTasks))
	s.Equal(version, timerTasks[0].GetVersion())
}

func (s *historyReplicatorSuite) TestReplicateWorkflowStarted_SameRunID() {
	domainID := validDomainID
	workflowID := "some random workflow ID"
	runID := uuid.New()
	version := int64(144)
	tasklist := "some random tasklist"
	workflowType := "some random workflow type"
	workflowTimeout := int32(3721)
	decisionTimeout := int32(4411)

	initiatedID := int64(4810)
	parentDomainID := validDomainID
	parentWorkflowID := "some random workflow ID"
	parentRunID := uuid.New()
	sourceCluster := "some random source cluster"

	context := &mockWorkflowExecutionContext{}
	defer context.AssertExpectations(s.T())
	msBuilder := &mockMutableState{}
	defer msBuilder.AssertExpectations(s.T())

	di := &decisionInfo{
		Version:         version,
		ScheduleID:      common.FirstEventID + 1,
		StartedID:       common.EmptyEventID,
		DecisionTimeout: decisionTimeout,
		TaskList:        tasklist,
	}
	sBuilder := &mockStateBuilder{}
	requestID := uuid.New()
	history := &shared.History{
		Events: []*shared.HistoryEvent{
			&shared.HistoryEvent{Version: common.Int64Ptr(version), EventId: common.Int64Ptr(1)},
			&shared.HistoryEvent{Version: common.Int64Ptr(version), EventId: common.Int64Ptr(2)},
		},
	}
	nextEventID := di.ScheduleID + 1
	replicationState := &persistence.ReplicationState{
		StartVersion:     version,
		CurrentVersion:   version,
		LastWriteVersion: version,
		LastWriteEventID: nextEventID - 1,
	}
	transferTasks := []persistence.Task{&persistence.CloseExecutionTask{}}
	timerTasks := []persistence.Task{&persistence.DeleteHistoryEventTask{}}

	msBuilder.On("GetEventStoreVersion").Return(int32(persistence.EventStoreVersionV2))
	msBuilder.On("GetExecutionInfo").Return(&persistence.WorkflowExecutionInfo{
		CreateRequestID:      requestID,
		DomainID:             domainID,
		WorkflowID:           workflowID,
		RunID:                runID,
		InitiatedID:          initiatedID,
		ParentDomainID:       parentDomainID,
		ParentWorkflowID:     parentWorkflowID,
		ParentRunID:          parentRunID,
		TaskList:             tasklist,
		WorkflowTypeName:     workflowType,
		WorkflowTimeout:      workflowTimeout,
		DecisionTimeoutValue: decisionTimeout,
		EventStoreVersion:    persistence.EventStoreVersionV2,
	})
	msBuilder.On("UpdateReplicationStateLastEventID", sourceCluster, version, nextEventID-1).Once()
	msBuilder.On("GetReplicationState").Return(replicationState)
	msBuilder.On("GetCurrentVersion").Return(version)
	msBuilder.On("GetNextEventID").Return(nextEventID)
	msBuilder.On("GetCurrentBranch").Return(nil)
	historySize := 111
	msBuilder.On("GetEventStoreVersion").Return(int32(0))
	s.mockHistoryV2Mgr.On("AppendHistoryNodes", mock.Anything).Return(&p.AppendHistoryNodesResponse{Size: historySize}, nil).Once()
	sBuilder.On("getTransferTasks").Return(transferTasks)
	sBuilder.On("getTimerTasks").Return(timerTasks)

	currentVersion := version
	currentRunID := runID
	currentState := persistence.WorkflowStateRunning
	errRet := &persistence.WorkflowExecutionAlreadyStartedError{
		RunID:            currentRunID,
		State:            currentState,
		LastWriteVersion: currentVersion,
	}
	// the test above already assert the create workflow request, so here just use anyting
	s.mockExecutionMgr.On("CreateWorkflowExecution", mock.Anything).Return(nil, errRet).Once()
	s.mockMetadataMgr.On("GetDomain", mock.Anything).Return(&persistence.GetDomainResponse{
		Info:              &persistence.DomainInfo{ID: domainID, Name: "domain name"},
		TableVersion:      p.DomainTableVersionV1,
		Config:            &p.DomainConfig{},
		ReplicationConfig: &p.DomainReplicationConfig{},
	}, nil)
	s.mockClusterMetadata.On("ClusterNameForFailoverVersion", version).Return(cluster.TestCurrentClusterName)

	err := s.historyReplicator.replicateWorkflowStarted(ctx.Background(), context, msBuilder, di, sourceCluster, history,
		sBuilder, s.logger)
	s.Nil(err)
	s.Equal(1, len(transferTasks))
	s.Equal(version, transferTasks[0].GetVersion())
	s.Equal(1, len(timerTasks))
	s.Equal(version, timerTasks[0].GetVersion())
}

func (s *historyReplicatorSuite) TestReplicateWorkflowStarted_CurrentComplete_IncomingLessThanCurrent() {
	domainID := validDomainID
	workflowID := "some random workflow ID"
	runID := uuid.New()
	version := int64(144)
	tasklist := "some random tasklist"
	workflowType := "some random workflow type"
	workflowTimeout := int32(3721)
	decisionTimeout := int32(4411)

	initiatedID := int64(4810)
	parentDomainID := validDomainID
	parentWorkflowID := "some random workflow ID"
	parentRunID := uuid.New()
	sourceCluster := "some random source cluster"

	context := &mockWorkflowExecutionContext{}
	defer context.AssertExpectations(s.T())
	msBuilder := &mockMutableState{}
	defer msBuilder.AssertExpectations(s.T())

	di := &decisionInfo{
		Version:         version,
		ScheduleID:      common.FirstEventID + 1,
		StartedID:       common.EmptyEventID,
		DecisionTimeout: decisionTimeout,
		TaskList:        tasklist,
	}
	sBuilder := &mockStateBuilder{}
	requestID := uuid.New()
	now := time.Now()
	history := &shared.History{
		Events: []*shared.HistoryEvent{
			&shared.HistoryEvent{Version: common.Int64Ptr(version), EventId: common.Int64Ptr(1), Timestamp: common.Int64Ptr(now.UnixNano())},
			&shared.HistoryEvent{Version: common.Int64Ptr(version), EventId: common.Int64Ptr(2), Timestamp: common.Int64Ptr(now.UnixNano())},
		},
	}
	nextEventID := di.ScheduleID + 1
	replicationState := &persistence.ReplicationState{
		StartVersion:     version,
		CurrentVersion:   version,
		LastWriteVersion: version,
		LastWriteEventID: nextEventID - 1,
	}
	transferTasks := []persistence.Task{&persistence.CloseExecutionTask{}}
	timerTasks := []persistence.Task{&persistence.DeleteHistoryEventTask{}}

	msBuilder.On("GetEventStoreVersion").Return(int32(persistence.EventStoreVersionV2))
	msBuilder.On("GetExecutionInfo").Return(&persistence.WorkflowExecutionInfo{
		CreateRequestID:      requestID,
		DomainID:             domainID,
		WorkflowID:           workflowID,
		RunID:                runID,
		InitiatedID:          initiatedID,
		ParentDomainID:       parentDomainID,
		ParentWorkflowID:     parentWorkflowID,
		ParentRunID:          parentRunID,
		TaskList:             tasklist,
		WorkflowTypeName:     workflowType,
		WorkflowTimeout:      workflowTimeout,
		DecisionTimeoutValue: decisionTimeout,
		EventStoreVersion:    persistence.EventStoreVersionV2,
	})
	msBuilder.On("UpdateReplicationStateLastEventID", sourceCluster, version, nextEventID-1).Once()
	msBuilder.On("GetReplicationState").Return(replicationState)
	msBuilder.On("GetCurrentVersion").Return(version)
	msBuilder.On("GetNextEventID").Return(nextEventID)
	msBuilder.On("GetCurrentBranch").Return(nil)
	historySize := 111
	msBuilder.On("GetEventStoreVersion").Return(int32(0))
	s.mockHistoryV2Mgr.On("AppendHistoryNodes", mock.Anything).Return(&p.AppendHistoryNodesResponse{Size: historySize}, nil).Once()
	sBuilder.On("getTransferTasks").Return(transferTasks)
	sBuilder.On("getTimerTasks").Return(timerTasks)

	currentVersion := version + 1
	currentRunID := uuid.New()
	currentState := persistence.WorkflowStateCompleted
	errRet := &persistence.WorkflowExecutionAlreadyStartedError{
		RunID:            currentRunID,
		State:            currentState,
		LastWriteVersion: currentVersion,
	}
	// the test above already assert the create workflow request, so here just use anyting
	s.mockExecutionMgr.On("CreateWorkflowExecution", mock.MatchedBy(func(input *persistence.CreateWorkflowExecutionRequest) bool {
		input.RangeID = 0
		return reflect.DeepEqual(&persistence.CreateWorkflowExecutionRequest{
			RequestID: requestID,
			DomainID:  domainID,
			Execution: shared.WorkflowExecution{
				WorkflowId: common.StringPtr(workflowID),
				RunId:      common.StringPtr(runID),
			},
			ParentDomainID: parentDomainID,
			ParentExecution: &shared.WorkflowExecution{
				WorkflowId: common.StringPtr(parentWorkflowID),
				RunId:      common.StringPtr(parentRunID),
			},
			InitiatedID:                 initiatedID,
			TaskList:                    tasklist,
			WorkflowTypeName:            workflowType,
			WorkflowTimeout:             workflowTimeout,
			DecisionTimeoutValue:        decisionTimeout,
			NextEventID:                 msBuilder.GetNextEventID(),
			LastProcessedEvent:          common.EmptyEventID,
			HistorySize:                 int64(historySize),
			TransferTasks:               transferTasks,
			DecisionVersion:             di.Version,
			DecisionScheduleID:          di.ScheduleID,
			DecisionStartedID:           di.StartedID,
			DecisionStartToCloseTimeout: di.DecisionTimeout,
			TimerTasks:                  timerTasks,
			CreateWorkflowMode:          persistence.CreateWorkflowModeBrandNew,
			PreviousRunID:               "",
			ReplicationState:            replicationState,
			EventStoreVersion:           persistence.EventStoreVersionV2,
		}, input)
	})).Return(nil, errRet).Once()
	s.mockExecutionMgr.On("CreateWorkflowExecution", mock.MatchedBy(func(input *persistence.CreateWorkflowExecutionRequest) bool {
		input.RangeID = 0
		return reflect.DeepEqual(&persistence.CreateWorkflowExecutionRequest{
			RequestID: requestID,
			DomainID:  domainID,
			Execution: shared.WorkflowExecution{
				WorkflowId: common.StringPtr(workflowID),
				RunId:      common.StringPtr(runID),
			},
			ParentDomainID: parentDomainID,
			ParentExecution: &shared.WorkflowExecution{
				WorkflowId: common.StringPtr(parentWorkflowID),
				RunId:      common.StringPtr(parentRunID),
			},
			InitiatedID:                 initiatedID,
			TaskList:                    tasklist,
			WorkflowTypeName:            workflowType,
			WorkflowTimeout:             workflowTimeout,
			DecisionTimeoutValue:        decisionTimeout,
			NextEventID:                 msBuilder.GetNextEventID(),
			LastProcessedEvent:          common.EmptyEventID,
			HistorySize:                 int64(historySize),
			TransferTasks:               transferTasks,
			DecisionVersion:             di.Version,
			DecisionScheduleID:          di.ScheduleID,
			DecisionStartedID:           di.StartedID,
			DecisionStartToCloseTimeout: di.DecisionTimeout,
			TimerTasks:                  timerTasks,
			CreateWorkflowMode:          persistence.CreateWorkflowModeWorkflowIDReuse,
			PreviousRunID:               currentRunID,
			PreviousLastWriteVersion:    currentVersion,
			ReplicationState:            replicationState,
			EventStoreVersion:           persistence.EventStoreVersionV2,
		}, input)
	})).Return(&persistence.CreateWorkflowExecutionResponse{}, nil).Once()
	s.mockMetadataMgr.On("GetDomain", mock.Anything).Return(&persistence.GetDomainResponse{
		Info:              &persistence.DomainInfo{ID: domainID, Name: "domain name"},
		TableVersion:      p.DomainTableVersionV1,
		Config:            &p.DomainConfig{},
		ReplicationConfig: &p.DomainReplicationConfig{},
	}, nil)

	s.mockClusterMetadata.On("ClusterNameForFailoverVersion", version).Return(cluster.TestCurrentClusterName)
	err := s.historyReplicator.replicateWorkflowStarted(ctx.Background(), context, msBuilder, di, sourceCluster, history,
		sBuilder, s.logger)
	s.Nil(err)
	s.Equal(1, len(transferTasks))
	s.Equal(version, transferTasks[0].GetVersion())
	s.True(now.Equal(transferTasks[0].GetVisibilityTimestamp()))
	s.Equal(1, len(timerTasks))
	s.Equal(version, timerTasks[0].GetVersion())
}

func (s *historyReplicatorSuite) TestReplicateWorkflowStarted_CurrentComplete_IncomingEqualToThanCurrent() {
	domainID := validDomainID
	workflowID := "some random workflow ID"
	runID := uuid.New()
	version := int64(144)
	tasklist := "some random tasklist"
	workflowType := "some random workflow type"
	workflowTimeout := int32(3721)
	decisionTimeout := int32(4411)

	initiatedID := int64(4810)
	parentDomainID := validDomainID
	parentWorkflowID := "some random workflow ID"
	parentRunID := uuid.New()
	sourceCluster := "some random source cluster"

	context := &mockWorkflowExecutionContext{}
	defer context.AssertExpectations(s.T())
	msBuilder := &mockMutableState{}
	defer msBuilder.AssertExpectations(s.T())

	di := &decisionInfo{
		Version:         version,
		ScheduleID:      common.FirstEventID + 1,
		StartedID:       common.EmptyEventID,
		DecisionTimeout: decisionTimeout,
		TaskList:        tasklist,
	}
	sBuilder := &mockStateBuilder{}
	requestID := uuid.New()
	now := time.Now()
	history := &shared.History{
		Events: []*shared.HistoryEvent{
			&shared.HistoryEvent{Version: common.Int64Ptr(version), EventId: common.Int64Ptr(1), Timestamp: common.Int64Ptr(now.UnixNano())},
			&shared.HistoryEvent{Version: common.Int64Ptr(version), EventId: common.Int64Ptr(2), Timestamp: common.Int64Ptr(now.UnixNano())},
		},
	}
	nextEventID := di.ScheduleID + 1
	replicationState := &persistence.ReplicationState{
		StartVersion:     version,
		CurrentVersion:   version,
		LastWriteVersion: version,
		LastWriteEventID: nextEventID - 1,
	}
	transferTasks := []persistence.Task{&persistence.CloseExecutionTask{}}
	timerTasks := []persistence.Task{&persistence.DeleteHistoryEventTask{}}

	msBuilder.On("GetEventStoreVersion").Return(int32(persistence.EventStoreVersionV2))
	msBuilder.On("GetExecutionInfo").Return(&persistence.WorkflowExecutionInfo{
		CreateRequestID:      requestID,
		DomainID:             domainID,
		WorkflowID:           workflowID,
		RunID:                runID,
		InitiatedID:          initiatedID,
		ParentDomainID:       parentDomainID,
		ParentWorkflowID:     parentWorkflowID,
		ParentRunID:          parentRunID,
		TaskList:             tasklist,
		WorkflowTypeName:     workflowType,
		WorkflowTimeout:      workflowTimeout,
		DecisionTimeoutValue: decisionTimeout,
		EventStoreVersion:    persistence.EventStoreVersionV2,
	})
	msBuilder.On("UpdateReplicationStateLastEventID", sourceCluster, version, nextEventID-1).Once()
	msBuilder.On("GetReplicationState").Return(replicationState)
	msBuilder.On("GetCurrentVersion").Return(version)
	msBuilder.On("GetNextEventID").Return(nextEventID)
	msBuilder.On("GetCurrentBranch").Return(nil)
	historySize := 111
	msBuilder.On("GetEventStoreVersion").Return(int32(0))
	s.mockHistoryV2Mgr.On("AppendHistoryNodes", mock.Anything).Return(&p.AppendHistoryNodesResponse{Size: historySize}, nil).Once()
	sBuilder.On("getTransferTasks").Return(transferTasks)
	sBuilder.On("getTimerTasks").Return(timerTasks)

	currentVersion := version
	currentRunID := uuid.New()
	currentState := persistence.WorkflowStateCompleted
	errRet := &persistence.WorkflowExecutionAlreadyStartedError{
		RunID:            currentRunID,
		State:            currentState,
		LastWriteVersion: currentVersion,
	}
	// the test above already assert the create workflow request, so here just use anyting
	s.mockExecutionMgr.On("CreateWorkflowExecution", mock.MatchedBy(func(input *persistence.CreateWorkflowExecutionRequest) bool {
		input.RangeID = 0
		return reflect.DeepEqual(&persistence.CreateWorkflowExecutionRequest{
			RequestID: requestID,
			DomainID:  domainID,
			Execution: shared.WorkflowExecution{
				WorkflowId: common.StringPtr(workflowID),
				RunId:      common.StringPtr(runID),
			},
			ParentDomainID: parentDomainID,
			ParentExecution: &shared.WorkflowExecution{
				WorkflowId: common.StringPtr(parentWorkflowID),
				RunId:      common.StringPtr(parentRunID),
			},
			InitiatedID:                 initiatedID,
			TaskList:                    tasklist,
			WorkflowTypeName:            workflowType,
			WorkflowTimeout:             workflowTimeout,
			DecisionTimeoutValue:        decisionTimeout,
			NextEventID:                 msBuilder.GetNextEventID(),
			LastProcessedEvent:          common.EmptyEventID,
			HistorySize:                 int64(historySize),
			TransferTasks:               transferTasks,
			DecisionVersion:             di.Version,
			DecisionScheduleID:          di.ScheduleID,
			DecisionStartedID:           di.StartedID,
			DecisionStartToCloseTimeout: di.DecisionTimeout,
			TimerTasks:                  timerTasks,
			CreateWorkflowMode:          persistence.CreateWorkflowModeBrandNew,
			PreviousRunID:               "",
			ReplicationState:            replicationState,
			EventStoreVersion:           persistence.EventStoreVersionV2,
		}, input)
	})).Return(nil, errRet).Once()
	s.mockExecutionMgr.On("CreateWorkflowExecution", mock.MatchedBy(func(input *persistence.CreateWorkflowExecutionRequest) bool {
		input.RangeID = 0
		return reflect.DeepEqual(&persistence.CreateWorkflowExecutionRequest{
			RequestID: requestID,
			DomainID:  domainID,
			Execution: shared.WorkflowExecution{
				WorkflowId: common.StringPtr(workflowID),
				RunId:      common.StringPtr(runID),
			},
			ParentDomainID: parentDomainID,
			ParentExecution: &shared.WorkflowExecution{
				WorkflowId: common.StringPtr(parentWorkflowID),
				RunId:      common.StringPtr(parentRunID),
			},
			InitiatedID:                 initiatedID,
			TaskList:                    tasklist,
			WorkflowTypeName:            workflowType,
			WorkflowTimeout:             workflowTimeout,
			DecisionTimeoutValue:        decisionTimeout,
			NextEventID:                 msBuilder.GetNextEventID(),
			LastProcessedEvent:          common.EmptyEventID,
			HistorySize:                 int64(historySize),
			TransferTasks:               transferTasks,
			DecisionVersion:             di.Version,
			DecisionScheduleID:          di.ScheduleID,
			DecisionStartedID:           di.StartedID,
			DecisionStartToCloseTimeout: di.DecisionTimeout,
			TimerTasks:                  timerTasks,
			CreateWorkflowMode:          persistence.CreateWorkflowModeWorkflowIDReuse,
			PreviousRunID:               currentRunID,
			PreviousLastWriteVersion:    currentVersion,
			ReplicationState:            replicationState,
			EventStoreVersion:           persistence.EventStoreVersionV2,
		}, input)
	})).Return(&persistence.CreateWorkflowExecutionResponse{}, nil).Once()
	s.mockMetadataMgr.On("GetDomain", mock.Anything).Return(&persistence.GetDomainResponse{
		Info:              &persistence.DomainInfo{ID: domainID, Name: "domain name"},
		TableVersion:      p.DomainTableVersionV1,
		Config:            &p.DomainConfig{},
		ReplicationConfig: &p.DomainReplicationConfig{},
	}, nil)

	s.mockClusterMetadata.On("ClusterNameForFailoverVersion", version).Return(cluster.TestCurrentClusterName)
	err := s.historyReplicator.replicateWorkflowStarted(ctx.Background(), context, msBuilder, di, sourceCluster, history,
		sBuilder, s.logger)
	s.Nil(err)
	s.Equal(1, len(transferTasks))
	s.Equal(version, transferTasks[0].GetVersion())
	s.True(now.Equal(transferTasks[0].GetVisibilityTimestamp()))
	s.Equal(1, len(timerTasks))
	s.Equal(version, timerTasks[0].GetVersion())
}

func (s *historyReplicatorSuite) TestReplicateWorkflowStarted_CurrentComplete_IncomingNotLessThanCurrent() {
	domainID := validDomainID
	workflowID := "some random workflow ID"
	runID := uuid.New()
	version := int64(144)
	tasklist := "some random tasklist"
	workflowType := "some random workflow type"
	workflowTimeout := int32(3721)
	decisionTimeout := int32(4411)

	initiatedID := int64(4810)
	parentDomainID := validDomainID
	parentWorkflowID := "some random workflow ID"
	parentRunID := uuid.New()
	sourceCluster := "some random source cluster"

	context := &mockWorkflowExecutionContext{}
	defer context.AssertExpectations(s.T())
	msBuilder := &mockMutableState{}
	defer msBuilder.AssertExpectations(s.T())

	di := &decisionInfo{
		Version:         version,
		ScheduleID:      common.FirstEventID + 1,
		StartedID:       common.EmptyEventID,
		DecisionTimeout: decisionTimeout,
		TaskList:        tasklist,
	}
	sBuilder := &mockStateBuilder{}
	requestID := uuid.New()
	now := time.Now()
	history := &shared.History{
		Events: []*shared.HistoryEvent{
			&shared.HistoryEvent{Version: common.Int64Ptr(version), EventId: common.Int64Ptr(1), Timestamp: common.Int64Ptr(now.UnixNano())},
			&shared.HistoryEvent{Version: common.Int64Ptr(version), EventId: common.Int64Ptr(2), Timestamp: common.Int64Ptr(now.UnixNano())},
		},
	}
	nextEventID := di.ScheduleID + 1
	replicationState := &persistence.ReplicationState{
		StartVersion:     version,
		CurrentVersion:   version,
		LastWriteVersion: version,
		LastWriteEventID: nextEventID - 1,
	}
	transferTasks := []persistence.Task{&persistence.CloseExecutionTask{}}
	timerTasks := []persistence.Task{&persistence.DeleteHistoryEventTask{}}

	msBuilder.On("GetEventStoreVersion").Return(int32(persistence.EventStoreVersionV2))
	msBuilder.On("GetExecutionInfo").Return(&persistence.WorkflowExecutionInfo{
		CreateRequestID:      requestID,
		DomainID:             domainID,
		WorkflowID:           workflowID,
		RunID:                runID,
		InitiatedID:          initiatedID,
		ParentDomainID:       parentDomainID,
		ParentWorkflowID:     parentWorkflowID,
		ParentRunID:          parentRunID,
		TaskList:             tasklist,
		WorkflowTypeName:     workflowType,
		WorkflowTimeout:      workflowTimeout,
		DecisionTimeoutValue: decisionTimeout,
		EventStoreVersion:    persistence.EventStoreVersionV2,
	})
	msBuilder.On("UpdateReplicationStateLastEventID", sourceCluster, version, nextEventID-1).Once()
	msBuilder.On("GetReplicationState").Return(replicationState)
	msBuilder.On("GetCurrentVersion").Return(version)
	msBuilder.On("GetNextEventID").Return(nextEventID)
	msBuilder.On("GetCurrentBranch").Return(nil)
	historySize := 111
	msBuilder.On("GetEventStoreVersion").Return(int32(0))
	s.mockHistoryV2Mgr.On("AppendHistoryNodes", mock.Anything).Return(&p.AppendHistoryNodesResponse{Size: historySize}, nil).Once()
	sBuilder.On("getTransferTasks").Return(transferTasks)
	sBuilder.On("getTimerTasks").Return(timerTasks)

	currentVersion := version - 1
	currentRunID := uuid.New()
	currentState := persistence.WorkflowStateCompleted
	errRet := &persistence.WorkflowExecutionAlreadyStartedError{
		RunID:            currentRunID,
		State:            currentState,
		LastWriteVersion: currentVersion,
	}
	// the test above already assert the create workflow request, so here just use anyting
	s.mockExecutionMgr.On("CreateWorkflowExecution", mock.MatchedBy(func(input *persistence.CreateWorkflowExecutionRequest) bool {
		input.RangeID = 0
		return reflect.DeepEqual(&persistence.CreateWorkflowExecutionRequest{
			RequestID: requestID,
			DomainID:  domainID,
			Execution: shared.WorkflowExecution{
				WorkflowId: common.StringPtr(workflowID),
				RunId:      common.StringPtr(runID),
			},
			ParentDomainID: parentDomainID,
			ParentExecution: &shared.WorkflowExecution{
				WorkflowId: common.StringPtr(parentWorkflowID),
				RunId:      common.StringPtr(parentRunID),
			},
			InitiatedID:                 initiatedID,
			TaskList:                    tasklist,
			WorkflowTypeName:            workflowType,
			WorkflowTimeout:             workflowTimeout,
			DecisionTimeoutValue:        decisionTimeout,
			NextEventID:                 msBuilder.GetNextEventID(),
			LastProcessedEvent:          common.EmptyEventID,
			HistorySize:                 int64(historySize),
			TransferTasks:               transferTasks,
			DecisionVersion:             di.Version,
			DecisionScheduleID:          di.ScheduleID,
			DecisionStartedID:           di.StartedID,
			DecisionStartToCloseTimeout: di.DecisionTimeout,
			TimerTasks:                  timerTasks,
			CreateWorkflowMode:          persistence.CreateWorkflowModeBrandNew,
			PreviousRunID:               "",
			ReplicationState:            replicationState,
			EventStoreVersion:           persistence.EventStoreVersionV2,
		}, input)
	})).Return(nil, errRet).Once()
	s.mockExecutionMgr.On("CreateWorkflowExecution", mock.MatchedBy(func(input *persistence.CreateWorkflowExecutionRequest) bool {
		input.RangeID = 0
		return reflect.DeepEqual(&persistence.CreateWorkflowExecutionRequest{
			RequestID: requestID,
			DomainID:  domainID,
			Execution: shared.WorkflowExecution{
				WorkflowId: common.StringPtr(workflowID),
				RunId:      common.StringPtr(runID),
			},
			ParentDomainID: parentDomainID,
			ParentExecution: &shared.WorkflowExecution{
				WorkflowId: common.StringPtr(parentWorkflowID),
				RunId:      common.StringPtr(parentRunID),
			},
			InitiatedID:                 initiatedID,
			TaskList:                    tasklist,
			WorkflowTypeName:            workflowType,
			WorkflowTimeout:             workflowTimeout,
			DecisionTimeoutValue:        decisionTimeout,
			NextEventID:                 msBuilder.GetNextEventID(),
			LastProcessedEvent:          common.EmptyEventID,
			HistorySize:                 int64(historySize),
			TransferTasks:               transferTasks,
			DecisionVersion:             di.Version,
			DecisionScheduleID:          di.ScheduleID,
			DecisionStartedID:           di.StartedID,
			DecisionStartToCloseTimeout: di.DecisionTimeout,
			TimerTasks:                  timerTasks,
			CreateWorkflowMode:          persistence.CreateWorkflowModeWorkflowIDReuse,
			PreviousRunID:               currentRunID,
			PreviousLastWriteVersion:    currentVersion,
			ReplicationState:            replicationState,
			EventStoreVersion:           persistence.EventStoreVersionV2,
		}, input)
	})).Return(&persistence.CreateWorkflowExecutionResponse{}, nil).Once()
	s.mockMetadataMgr.On("GetDomain", mock.Anything).Return(&persistence.GetDomainResponse{
		Info:              &persistence.DomainInfo{ID: domainID, Name: "domain name"},
		TableVersion:      p.DomainTableVersionV1,
		Config:            &p.DomainConfig{},
		ReplicationConfig: &p.DomainReplicationConfig{},
	}, nil)

	s.mockClusterMetadata.On("ClusterNameForFailoverVersion", version).Return(cluster.TestCurrentClusterName)
	err := s.historyReplicator.replicateWorkflowStarted(ctx.Background(), context, msBuilder, di, sourceCluster, history,
		sBuilder, s.logger)
	s.Nil(err)
	s.Equal(1, len(transferTasks))
	s.Equal(version, transferTasks[0].GetVersion())
	s.True(now.Equal(transferTasks[0].GetVisibilityTimestamp()))
	s.Equal(1, len(timerTasks))
	s.Equal(version, timerTasks[0].GetVersion())
}

func (s *historyReplicatorSuite) TestReplicateWorkflowStarted_CurrentRunning_IncomingLessThanCurrent_NoEventsReapplication() {
	domainID := validDomainID
	workflowID := "some random workflow ID"
	runID := uuid.New()
	version := int64(144)
	tasklist := "some random tasklist"
	workflowType := "some random workflow type"
	workflowTimeout := int32(3721)
	decisionTimeout := int32(4411)

	initiatedID := int64(4810)
	parentDomainID := validDomainID
	parentWorkflowID := "some random workflow ID"
	parentRunID := uuid.New()
	sourceCluster := "some random source cluster"

	context := &mockWorkflowExecutionContext{}
	defer context.AssertExpectations(s.T())
	msBuilder := &mockMutableState{}
	defer msBuilder.AssertExpectations(s.T())

	di := &decisionInfo{
		Version:         version,
		ScheduleID:      common.FirstEventID + 1,
		StartedID:       common.EmptyEventID,
		DecisionTimeout: decisionTimeout,
		TaskList:        tasklist,
	}
	sBuilder := &mockStateBuilder{}
	requestID := uuid.New()
	history := &shared.History{
		Events: []*shared.HistoryEvent{
			&shared.HistoryEvent{Version: common.Int64Ptr(version), EventId: common.Int64Ptr(1)},
			&shared.HistoryEvent{Version: common.Int64Ptr(version), EventId: common.Int64Ptr(2)},
		},
	}
	nextEventID := di.ScheduleID + 1
	replicationState := &persistence.ReplicationState{
		StartVersion:     version,
		CurrentVersion:   version,
		LastWriteVersion: version,
		LastWriteEventID: nextEventID - 1,
	}
	transferTasks := []persistence.Task{&persistence.CloseExecutionTask{}}
	timerTasks := []persistence.Task{&persistence.DeleteHistoryEventTask{}}

	msBuilder.On("GetEventStoreVersion").Return(int32(persistence.EventStoreVersionV2))
	msBuilder.On("GetExecutionInfo").Return(&persistence.WorkflowExecutionInfo{
		CreateRequestID:      requestID,
		DomainID:             domainID,
		WorkflowID:           workflowID,
		RunID:                runID,
		InitiatedID:          initiatedID,
		ParentDomainID:       parentDomainID,
		ParentWorkflowID:     parentWorkflowID,
		ParentRunID:          parentRunID,
		TaskList:             tasklist,
		WorkflowTypeName:     workflowType,
		WorkflowTimeout:      workflowTimeout,
		DecisionTimeoutValue: decisionTimeout,
		EventStoreVersion:    persistence.EventStoreVersionV2,
	})
	msBuilder.On("UpdateReplicationStateLastEventID", sourceCluster, version, nextEventID-1).Once()
	msBuilder.On("GetReplicationState").Return(replicationState)
	msBuilder.On("GetCurrentVersion").Return(version)
	msBuilder.On("GetNextEventID").Return(nextEventID)
	msBuilder.On("GetCurrentBranch").Return(nil)
	historySize := 111
	msBuilder.On("GetEventStoreVersion").Return(int32(0))
	s.mockHistoryV2Mgr.On("AppendHistoryNodes", mock.Anything).Return(&p.AppendHistoryNodesResponse{Size: historySize}, nil).Once()
	sBuilder.On("getTransferTasks").Return(transferTasks)
	sBuilder.On("getTimerTasks").Return(timerTasks)

	currentVersion := version + 1
	currentRunID := uuid.New()
	currentState := persistence.WorkflowStateRunning
	errRet := &persistence.WorkflowExecutionAlreadyStartedError{
		RunID:            currentRunID,
		State:            currentState,
		LastWriteVersion: currentVersion,
	}
<<<<<<< HEAD
	// the test above already assert the create workflow request, so here just use anything
=======
	delReq := &persistence.DeleteHistoryBranchRequest{
		BranchToken: nil,
		ShardID:     common.IntPtr(testShardID),
	}
	// the test above already assert the create workflow request, so here just use anyting
>>>>>>> b6ab4153
	s.mockExecutionMgr.On("CreateWorkflowExecution", mock.Anything).Return(nil, errRet).Once()
	s.mockHistoryV2Mgr.On("DeleteHistoryBranch", delReq).Return(nil).Once()
	s.mockMetadataMgr.On("GetDomain", mock.Anything).Return(&persistence.GetDomainResponse{
		Info:              &persistence.DomainInfo{ID: domainID, Name: "domain name"},
		TableVersion:      p.DomainTableVersionV1,
		Config:            &p.DomainConfig{},
		ReplicationConfig: &p.DomainReplicationConfig{},
	}, nil)
	s.mockClusterMetadata.On("ClusterNameForFailoverVersion", version).Return(cluster.TestCurrentClusterName)

	contextCurrent := &mockWorkflowExecutionContext{}
	defer contextCurrent.AssertExpectations(s.T())
	contextCurrent.On("lock", mock.Anything).Return(nil)
	contextCurrent.On("unlock")

	msBuilderCurrent := &mockMutableState{}
	defer msBuilderCurrent.AssertExpectations(s.T())

	contextCurrent.On("loadWorkflowExecution").Return(msBuilderCurrent, nil).Once()
	currentExecution := &shared.WorkflowExecution{
		WorkflowId: common.StringPtr(workflowID),
		RunId:      common.StringPtr(currentRunID),
	}
	contextCurrentCacheKey := definition.NewWorkflowIdentifier(domainID, currentExecution.GetWorkflowId(), currentExecution.GetRunId())
	s.historyReplicator.historyCache.PutIfNotExist(contextCurrentCacheKey, contextCurrent)

	s.mockExecutionMgr.On("GetCurrentExecution", &persistence.GetCurrentExecutionRequest{
		DomainID:   domainID,
		WorkflowID: workflowID,
	}).Return(&persistence.GetCurrentExecutionResponse{
		RunID: currentRunID,
		// other attributes are not used
	}, nil)

	err := s.historyReplicator.replicateWorkflowStarted(ctx.Background(), context, msBuilder, di, sourceCluster, history,
		sBuilder, s.logger)
	s.Nil(err)
	s.Equal(1, len(transferTasks))
	s.Equal(version, transferTasks[0].GetVersion())
	s.Equal(1, len(timerTasks))
	s.Equal(version, timerTasks[0].GetVersion())
}

func (s *historyReplicatorSuite) TestReplicateWorkflowStarted_CurrentRunning_IncomingLessThanCurrent_EventsReapplication_PendingDecision() {
	domainID := validDomainID
	workflowID := "some random workflow ID"
	runID := uuid.New()
	version := int64(144)
	tasklist := "some random tasklist"
	workflowType := "some random workflow type"
	workflowTimeout := int32(3721)
	decisionTimeout := int32(4411)

	initiatedID := int64(4810)
	parentDomainID := validDomainID
	parentWorkflowID := "some random workflow ID"
	parentRunID := uuid.New()
	sourceCluster := "some random source cluster"

	signalName := "some random signal name"
	signalInput := []byte("some random signal input")
	signalIdentity := "some random signal identity"

	context := &mockWorkflowExecutionContext{}
	defer context.AssertExpectations(s.T())
	msBuilder := &mockMutableState{}
	defer msBuilder.AssertExpectations(s.T())

	di := &decisionInfo{
		Version:         version,
		ScheduleID:      common.FirstEventID + 1,
		StartedID:       common.EmptyEventID,
		DecisionTimeout: decisionTimeout,
		TaskList:        tasklist,
	}
	sBuilder := &mockStateBuilder{}
	requestID := uuid.New()
	history := &shared.History{
		Events: []*shared.HistoryEvent{
			&shared.HistoryEvent{Version: common.Int64Ptr(version), EventId: common.Int64Ptr(1)},
			&shared.HistoryEvent{
				Version:   common.Int64Ptr(version),
				EventId:   common.Int64Ptr(2),
				EventType: shared.EventTypeWorkflowExecutionSignaled.Ptr(),
				Timestamp: common.Int64Ptr(time.Now().UnixNano()),
				WorkflowExecutionSignaledEventAttributes: &shared.WorkflowExecutionSignaledEventAttributes{
					SignalName: common.StringPtr(signalName),
					Input:      signalInput,
					Identity:   common.StringPtr(signalIdentity),
				},
			},
		},
	}
	nextEventID := di.ScheduleID + 1
	replicationState := &persistence.ReplicationState{
		StartVersion:     version,
		CurrentVersion:   version,
		LastWriteVersion: version,
		LastWriteEventID: nextEventID - 1,
	}
	transferTasks := []persistence.Task{&persistence.CloseExecutionTask{}}
	timerTasks := []persistence.Task{&persistence.DeleteHistoryEventTask{}}

	msBuilder.On("GetEventStoreVersion").Return(int32(persistence.EventStoreVersionV2))
	msBuilder.On("GetExecutionInfo").Return(&persistence.WorkflowExecutionInfo{
		CreateRequestID:      requestID,
		DomainID:             domainID,
		WorkflowID:           workflowID,
		RunID:                runID,
		InitiatedID:          initiatedID,
		ParentDomainID:       parentDomainID,
		ParentWorkflowID:     parentWorkflowID,
		ParentRunID:          parentRunID,
		TaskList:             tasklist,
		WorkflowTypeName:     workflowType,
		WorkflowTimeout:      workflowTimeout,
		DecisionTimeoutValue: decisionTimeout,
		EventStoreVersion:    persistence.EventStoreVersionV2,
	})
	msBuilder.On("UpdateReplicationStateLastEventID", sourceCluster, version, nextEventID-1).Once()
	msBuilder.On("GetReplicationState").Return(replicationState)
	msBuilder.On("GetCurrentVersion").Return(version)
	msBuilder.On("GetNextEventID").Return(nextEventID)
	msBuilder.On("GetCurrentBranch").Return(nil)
	historySize := 111
	msBuilder.On("GetEventStoreVersion").Return(int32(0))
	s.mockHistoryV2Mgr.On("AppendHistoryNodes", mock.Anything).Return(&p.AppendHistoryNodesResponse{Size: historySize}, nil).Once()
	sBuilder.On("getTransferTasks").Return(transferTasks)
	sBuilder.On("getTimerTasks").Return(timerTasks)

	currentVersion := version + 1
	currentRunID := uuid.New()
	currentState := persistence.WorkflowStateRunning
	errRet := &persistence.WorkflowExecutionAlreadyStartedError{
		RunID:            currentRunID,
		State:            currentState,
		LastWriteVersion: currentVersion,
	}
	// the test above already assert the create workflow request, so here just use anything
	s.mockExecutionMgr.On("CreateWorkflowExecution", mock.Anything).Return(nil, errRet).Once()
	s.mockHistoryV2Mgr.On("DeleteHistoryBranch", mock.Anything).Return(nil).Once()
	s.mockMetadataMgr.On("GetDomain", mock.Anything).Return(&persistence.GetDomainResponse{
		Info:              &persistence.DomainInfo{ID: domainID, Name: "domain name"},
		TableVersion:      p.DomainTableVersionV1,
		Config:            &p.DomainConfig{},
		ReplicationConfig: &p.DomainReplicationConfig{},
	}, nil)
	s.mockClusterMetadata.On("ClusterNameForFailoverVersion", version).Return(cluster.TestAlternativeClusterName)

	contextCurrent := &mockWorkflowExecutionContext{}
	defer contextCurrent.AssertExpectations(s.T())
	contextCurrent.On("lock", mock.Anything).Return(nil)
	contextCurrent.On("unlock")

	msBuilderCurrent := &mockMutableState{}
	defer msBuilderCurrent.AssertExpectations(s.T())

	contextCurrent.On("loadWorkflowExecution").Return(msBuilderCurrent, nil).Once()
	currentExecution := &shared.WorkflowExecution{
		WorkflowId: common.StringPtr(workflowID),
		RunId:      common.StringPtr(currentRunID),
	}
	contextCurrentCacheKey := definition.NewWorkflowIdentifier(domainID, currentExecution.GetWorkflowId(), currentExecution.GetRunId())
	s.historyReplicator.historyCache.PutIfNotExist(contextCurrentCacheKey, contextCurrent)

	s.mockExecutionMgr.On("GetCurrentExecution", &persistence.GetCurrentExecutionRequest{
		DomainID:   domainID,
		WorkflowID: workflowID,
	}).Return(&persistence.GetCurrentExecutionResponse{
		RunID: currentRunID,
		// other attributes are not used
	}, nil)

	msBuilderCurrent.On("IsWorkflowExecutionRunning").Return(true)
	msBuilderCurrent.On("GetLastWriteVersion").Return(currentVersion)
	msBuilderCurrent.On("AddWorkflowExecutionSignaled", signalName, signalInput, signalIdentity).Return(&shared.HistoryEvent{
		EventType: shared.EventTypeWorkflowExecutionSignaled.Ptr(),
		Timestamp: common.Int64Ptr(time.Now().UnixNano()),
		WorkflowExecutionSignaledEventAttributes: &shared.WorkflowExecutionSignaledEventAttributes{
			SignalName: common.StringPtr(signalName),
			Input:      signalInput,
			Identity:   common.StringPtr(signalIdentity),
		},
	}).Once()
	msBuilderCurrent.On("UpdateReplicationStateVersion", currentVersion, true).Once()
	msBuilderCurrent.On("HasPendingDecisionTask").Return(true)
	contextCurrent.On("updateWorkflowExecution", []persistence.Task{}, []persistence.Task{}, mock.Anything).Return(nil).Once()

	s.mockClusterMetadata.On("ClusterNameForFailoverVersion", currentVersion).Return(cluster.TestCurrentClusterName)
	s.mockClusterMetadata.On("GetCurrentClusterName").Return(cluster.TestCurrentClusterName)

	err := s.historyReplicator.replicateWorkflowStarted(ctx.Background(), context, msBuilder, di, sourceCluster, history,
		sBuilder, s.logger)
	s.Nil(err)
	s.Equal(1, len(transferTasks))
	s.Equal(version, transferTasks[0].GetVersion())
	s.Equal(1, len(timerTasks))
	s.Equal(version, timerTasks[0].GetVersion())
}

func (s *historyReplicatorSuite) TestReplicateWorkflowStarted_CurrentRunning_IncomingLessThanCurrent_EventsReapplication_NoPendingDecision() {
	domainID := validDomainID
	workflowID := "some random workflow ID"
	runID := uuid.New()
	version := int64(144)
	tasklist := "some random tasklist"
	workflowType := "some random workflow type"
	workflowTimeout := int32(3721)
	decisionTimeout := int32(4411)

	initiatedID := int64(4810)
	parentDomainID := validDomainID
	parentWorkflowID := "some random workflow ID"
	parentRunID := uuid.New()
	sourceCluster := "some random source cluster"

	signalName := "some random signal name"
	signalInput := []byte("some random signal input")
	signalIdentity := "some random signal identity"

	context := &mockWorkflowExecutionContext{}
	defer context.AssertExpectations(s.T())
	msBuilder := &mockMutableState{}
	defer msBuilder.AssertExpectations(s.T())

	di := &decisionInfo{
		Version:         version,
		ScheduleID:      common.FirstEventID + 1,
		StartedID:       common.EmptyEventID,
		DecisionTimeout: decisionTimeout,
		TaskList:        tasklist,
	}
	sBuilder := &mockStateBuilder{}
	requestID := uuid.New()
	history := &shared.History{
		Events: []*shared.HistoryEvent{
			&shared.HistoryEvent{Version: common.Int64Ptr(version), EventId: common.Int64Ptr(1)},
			&shared.HistoryEvent{
				Version:   common.Int64Ptr(version),
				EventId:   common.Int64Ptr(2),
				EventType: shared.EventTypeWorkflowExecutionSignaled.Ptr(),
				Timestamp: common.Int64Ptr(time.Now().UnixNano()),
				WorkflowExecutionSignaledEventAttributes: &shared.WorkflowExecutionSignaledEventAttributes{
					SignalName: common.StringPtr(signalName),
					Input:      signalInput,
					Identity:   common.StringPtr(signalIdentity),
				},
			},
		},
	}
	nextEventID := di.ScheduleID + 1
	replicationState := &persistence.ReplicationState{
		StartVersion:     version,
		CurrentVersion:   version,
		LastWriteVersion: version,
		LastWriteEventID: nextEventID - 1,
	}
	transferTasks := []persistence.Task{&persistence.CloseExecutionTask{}}
	timerTasks := []persistence.Task{&persistence.DeleteHistoryEventTask{}}

	msBuilder.On("GetEventStoreVersion").Return(int32(persistence.EventStoreVersionV2))
	msBuilder.On("GetExecutionInfo").Return(&persistence.WorkflowExecutionInfo{
		CreateRequestID:      requestID,
		DomainID:             domainID,
		WorkflowID:           workflowID,
		RunID:                runID,
		InitiatedID:          initiatedID,
		ParentDomainID:       parentDomainID,
		ParentWorkflowID:     parentWorkflowID,
		ParentRunID:          parentRunID,
		TaskList:             tasklist,
		WorkflowTypeName:     workflowType,
		WorkflowTimeout:      workflowTimeout,
		DecisionTimeoutValue: decisionTimeout,
		EventStoreVersion:    persistence.EventStoreVersionV2,
	})
	msBuilder.On("UpdateReplicationStateLastEventID", sourceCluster, version, nextEventID-1).Once()
	msBuilder.On("GetReplicationState").Return(replicationState)
	msBuilder.On("GetCurrentVersion").Return(version)
	msBuilder.On("GetNextEventID").Return(nextEventID)
	msBuilder.On("GetCurrentBranch").Return(nil)
	historySize := 111
	msBuilder.On("GetEventStoreVersion").Return(int32(0))
	s.mockHistoryV2Mgr.On("AppendHistoryNodes", mock.Anything).Return(&p.AppendHistoryNodesResponse{Size: historySize}, nil).Once()
	sBuilder.On("getTransferTasks").Return(transferTasks)
	sBuilder.On("getTimerTasks").Return(timerTasks)

	currentVersion := version + 1
	currentRunID := uuid.New()
	currentState := persistence.WorkflowStateRunning
	currentDecisionTimeout := int32(100)
	currentDecisionStickyTimeout := int32(10)
	currentDecisionTasklist := "some random decision tasklist"
	currentDecisionStickyTasklist := "some random decision sticky tasklist"

	errRet := &persistence.WorkflowExecutionAlreadyStartedError{
		RunID:            currentRunID,
		State:            currentState,
		LastWriteVersion: currentVersion,
	}
	// the test above already assert the create workflow request, so here just use anything
	s.mockExecutionMgr.On("CreateWorkflowExecution", mock.Anything).Return(nil, errRet).Once()
	s.mockHistoryV2Mgr.On("DeleteHistoryBranch", mock.Anything).Return(nil).Once()
	s.mockMetadataMgr.On("GetDomain", mock.Anything).Return(&persistence.GetDomainResponse{
		Info:              &persistence.DomainInfo{ID: domainID, Name: "domain name"},
		TableVersion:      p.DomainTableVersionV1,
		Config:            &p.DomainConfig{},
		ReplicationConfig: &p.DomainReplicationConfig{},
	}, nil)
	s.mockClusterMetadata.On("ClusterNameForFailoverVersion", version).Return(cluster.TestAlternativeClusterName)

	contextCurrent := &mockWorkflowExecutionContext{}
	defer contextCurrent.AssertExpectations(s.T())
	contextCurrent.On("lock", mock.Anything).Return(nil)
	contextCurrent.On("unlock")

	msBuilderCurrent := &mockMutableState{}
	defer msBuilderCurrent.AssertExpectations(s.T())

	contextCurrent.On("loadWorkflowExecution").Return(msBuilderCurrent, nil).Once()
	currentExecution := &shared.WorkflowExecution{
		WorkflowId: common.StringPtr(workflowID),
		RunId:      common.StringPtr(currentRunID),
	}
	contextCurrentCacheKey := definition.NewWorkflowIdentifier(domainID, currentExecution.GetWorkflowId(), currentExecution.GetRunId())
	s.historyReplicator.historyCache.PutIfNotExist(contextCurrentCacheKey, contextCurrent)

	s.mockExecutionMgr.On("GetCurrentExecution", &persistence.GetCurrentExecutionRequest{
		DomainID:   domainID,
		WorkflowID: workflowID,
	}).Return(&persistence.GetCurrentExecutionResponse{
		RunID: currentRunID,
		// other attributes are not used
	}, nil)

	msBuilderCurrent.On("IsWorkflowExecutionRunning").Return(true)
	msBuilderCurrent.On("GetLastWriteVersion").Return(currentVersion)
	msBuilderCurrent.On("AddWorkflowExecutionSignaled", signalName, signalInput, signalIdentity).Return(&shared.HistoryEvent{
		EventType: shared.EventTypeWorkflowExecutionSignaled.Ptr(),
		Timestamp: common.Int64Ptr(time.Now().UnixNano()),
		WorkflowExecutionSignaledEventAttributes: &shared.WorkflowExecutionSignaledEventAttributes{
			SignalName: common.StringPtr(signalName),
			Input:      signalInput,
			Identity:   common.StringPtr(signalIdentity),
		},
	}).Once()
	msBuilderCurrent.On("UpdateReplicationStateVersion", currentVersion, true).Once()
	msBuilderCurrent.On("HasPendingDecisionTask").Return(false)
	msBuilderCurrent.On("GetExecutionInfo").Return(&persistence.WorkflowExecutionInfo{
		DomainID:                     domainID,
		RunID:                        runID,
		TaskList:                     currentDecisionTasklist,
		StickyTaskList:               currentDecisionStickyTasklist,
		DecisionTimeout:              currentDecisionTimeout,
		StickyScheduleToStartTimeout: currentDecisionStickyTimeout,
	})
	newDecision := &decisionInfo{
		Version:    currentVersion,
		ScheduleID: 1234,
		StartedID:  common.EmptyEventID,
		TaskList:   currentDecisionStickyTasklist,
		Attempt:    0,
	}
	msBuilderCurrent.On("AddDecisionTaskScheduledEvent").Return(newDecision)
	msBuilderCurrent.On("IsStickyTaskListEnabled").Return(true)
	contextCurrent.On("updateWorkflowExecution",
		[]persistence.Task{&persistence.DecisionTask{
			DomainID:   domainID,
			TaskList:   currentDecisionStickyTasklist,
			ScheduleID: newDecision.ScheduleID,
		}},
		[]persistence.Task{newTimerBuilder(s.mockShard.GetConfig(), s.logger, clock.NewEventTimeSource()).AddScheduleToStartDecisionTimoutTask(
			newDecision.ScheduleID,
			newDecision.Attempt,
			currentDecisionStickyTimeout,
		)},
		mock.Anything,
	).Return(nil).Once()

	s.mockClusterMetadata.On("ClusterNameForFailoverVersion", currentVersion).Return(cluster.TestCurrentClusterName)
	s.mockClusterMetadata.On("GetCurrentClusterName").Return(cluster.TestCurrentClusterName)

	err := s.historyReplicator.replicateWorkflowStarted(ctx.Background(), context, msBuilder, di, sourceCluster, history,
		sBuilder, s.logger)
	s.Nil(err)
	s.Equal(1, len(transferTasks))
	s.Equal(version, transferTasks[0].GetVersion())
	s.Equal(1, len(timerTasks))
	s.Equal(version, timerTasks[0].GetVersion())
}

func (s *historyReplicatorSuite) TestReplicateWorkflowStarted_CurrentRunning_IncomingEqualToCurrent() {
	domainID := validDomainID
	workflowID := "some random workflow ID"
	runID := uuid.New()
	version := int64(144)
	tasklist := "some random tasklist"
	workflowType := "some random workflow type"
	workflowTimeout := int32(3721)
	decisionTimeout := int32(4411)

	initiatedID := int64(4810)
	parentDomainID := validDomainID
	parentWorkflowID := "some random workflow ID"
	parentRunID := uuid.New()
	sourceCluster := "some random source cluster"

	context := &mockWorkflowExecutionContext{}
	defer context.AssertExpectations(s.T())
	msBuilder := &mockMutableState{}
	defer msBuilder.AssertExpectations(s.T())

	di := &decisionInfo{
		Version:         version,
		ScheduleID:      common.FirstEventID + 1,
		StartedID:       common.EmptyEventID,
		DecisionTimeout: decisionTimeout,
		TaskList:        tasklist,
	}
	sBuilder := &mockStateBuilder{}
	requestID := uuid.New()
	history := &shared.History{
		Events: []*shared.HistoryEvent{
			&shared.HistoryEvent{Version: common.Int64Ptr(version), EventId: common.Int64Ptr(1)},
			&shared.HistoryEvent{Version: common.Int64Ptr(version), EventId: common.Int64Ptr(2)},
		},
	}
	nextEventID := di.ScheduleID + 1
	replicationState := &persistence.ReplicationState{
		StartVersion:     version,
		CurrentVersion:   version,
		LastWriteVersion: version,
		LastWriteEventID: nextEventID - 1,
	}
	transferTasks := []persistence.Task{&persistence.CloseExecutionTask{}}
	timerTasks := []persistence.Task{&persistence.DeleteHistoryEventTask{}}

	msBuilder.On("GetEventStoreVersion").Return(int32(persistence.EventStoreVersionV2))
	msBuilder.On("GetExecutionInfo").Return(&persistence.WorkflowExecutionInfo{
		CreateRequestID:      requestID,
		DomainID:             domainID,
		WorkflowID:           workflowID,
		RunID:                runID,
		InitiatedID:          initiatedID,
		ParentDomainID:       parentDomainID,
		ParentWorkflowID:     parentWorkflowID,
		ParentRunID:          parentRunID,
		TaskList:             tasklist,
		WorkflowTypeName:     workflowType,
		WorkflowTimeout:      workflowTimeout,
		DecisionTimeoutValue: decisionTimeout,
		EventStoreVersion:    persistence.EventStoreVersionV2,
	})
	msBuilder.On("UpdateReplicationStateLastEventID", sourceCluster, version, nextEventID-1).Once()
	msBuilder.On("GetReplicationState").Return(replicationState)
	msBuilder.On("GetCurrentVersion").Return(version)
	msBuilder.On("GetNextEventID").Return(nextEventID)
	msBuilder.On("GetCurrentBranch").Return(nil)
	historySize := 111
	msBuilder.On("GetEventStoreVersion").Return(int32(0))
	s.mockHistoryV2Mgr.On("AppendHistoryNodes", mock.Anything).Return(&p.AppendHistoryNodesResponse{Size: historySize}, nil).Once()
	sBuilder.On("getTransferTasks").Return(transferTasks)
	sBuilder.On("getTimerTasks").Return(timerTasks)

	currentVersion := version
	currentRunID := uuid.New()
	currentNextEventID := int64(3456)
	currentState := persistence.WorkflowStateRunning
	errRet := &persistence.WorkflowExecutionAlreadyStartedError{
		RunID:            currentRunID,
		State:            currentState,
		LastWriteVersion: currentVersion,
	}
	// the test above already assert the create workflow request, so here just use anyting
	s.mockExecutionMgr.On("CreateWorkflowExecution", mock.Anything).Return(nil, errRet).Once()

	contextCurrent := &mockWorkflowExecutionContext{}
	defer contextCurrent.AssertExpectations(s.T())
	contextCurrent.On("lock", mock.Anything).Return(nil)
	contextCurrent.On("unlock")

	msBuilderCurrent := &mockMutableState{}
	defer msBuilderCurrent.AssertExpectations(s.T())

	contextCurrent.On("loadWorkflowExecution").Return(msBuilderCurrent, nil).Once()
	currentExecution := &shared.WorkflowExecution{
		WorkflowId: common.StringPtr(workflowID),
		RunId:      common.StringPtr(currentRunID),
	}
	contextCurrentCacheKey := definition.NewWorkflowIdentifier(domainID, currentExecution.GetWorkflowId(), currentExecution.GetRunId())
	s.historyReplicator.historyCache.PutIfNotExist(contextCurrentCacheKey, contextCurrent)

	s.mockExecutionMgr.On("GetCurrentExecution", &persistence.GetCurrentExecutionRequest{
		DomainID:   domainID,
		WorkflowID: workflowID,
	}).Return(&persistence.GetCurrentExecutionResponse{
		RunID: currentRunID,
		// other attributes are not used
	}, nil)

	msBuilderCurrent.On("GetExecutionInfo").Return(&persistence.WorkflowExecutionInfo{
		DomainID:   domainID,
		WorkflowID: workflowID,
		RunID:      currentRunID,
	})
	msBuilderCurrent.On("GetNextEventID").Return(currentNextEventID)

	s.mockMetadataMgr.On("GetDomain", mock.Anything).Return(&persistence.GetDomainResponse{
		Info:              &persistence.DomainInfo{ID: domainID, Name: "domain name"},
		TableVersion:      p.DomainTableVersionV1,
		Config:            &p.DomainConfig{},
		ReplicationConfig: &p.DomainReplicationConfig{},
	}, nil)

	s.mockClusterMetadata.On("ClusterNameForFailoverVersion", version).Return(cluster.TestAlternativeClusterName)
	err := s.historyReplicator.replicateWorkflowStarted(ctx.Background(), context, msBuilder, di, sourceCluster, history,
		sBuilder, s.logger)
	s.Equal(newRetryTaskErrorWithHint(ErrRetryExistingWorkflowMsg, domainID, workflowID, currentRunID, currentNextEventID), err)
	s.Equal(1, len(transferTasks))
	s.Equal(version, transferTasks[0].GetVersion())
	s.Equal(1, len(timerTasks))
	s.Equal(version, timerTasks[0].GetVersion())
}

func (s *historyReplicatorSuite) TestReplicateWorkflowStarted_CurrentRunning_IncomingEqualToCurrent_OutOfOrder() {
	domainID := validDomainID
	workflowID := "some random workflow ID"
	runID := uuid.New()
	version := int64(144)
	tasklist := "some random tasklist"
	workflowType := "some random workflow type"
	workflowTimeout := int32(3721)
	decisionTimeout := int32(4411)

	initiatedID := int64(4810)
	parentDomainID := validDomainID
	parentWorkflowID := "some random workflow ID"
	parentRunID := uuid.New()
	sourceCluster := "some random source cluster"
	lastEventTaskID := int64(2333)

	context := &mockWorkflowExecutionContext{}
	defer context.AssertExpectations(s.T())
	msBuilder := &mockMutableState{}
	defer msBuilder.AssertExpectations(s.T())

	di := &decisionInfo{
		Version:         version,
		ScheduleID:      common.FirstEventID + 1,
		StartedID:       common.EmptyEventID,
		DecisionTimeout: decisionTimeout,
		TaskList:        tasklist,
	}
	sBuilder := &mockStateBuilder{}
	requestID := uuid.New()
	history := &shared.History{
		Events: []*shared.HistoryEvent{
			&shared.HistoryEvent{Version: common.Int64Ptr(version), EventId: common.Int64Ptr(1)},
			&shared.HistoryEvent{Version: common.Int64Ptr(version), EventId: common.Int64Ptr(2)},
		},
	}
	nextEventID := di.ScheduleID + 1
	replicationState := &persistence.ReplicationState{
		StartVersion:     version,
		CurrentVersion:   version,
		LastWriteVersion: version,
		LastWriteEventID: nextEventID - 1,
	}
	transferTasks := []persistence.Task{&persistence.CloseExecutionTask{}}
	timerTasks := []persistence.Task{&persistence.DeleteHistoryEventTask{}}

	msBuilder.On("GetEventStoreVersion").Return(int32(persistence.EventStoreVersionV2))
	msBuilder.On("GetExecutionInfo").Return(&persistence.WorkflowExecutionInfo{
		CreateRequestID:      requestID,
		LastEventTaskID:      lastEventTaskID,
		DomainID:             domainID,
		WorkflowID:           workflowID,
		RunID:                runID,
		InitiatedID:          initiatedID,
		ParentDomainID:       parentDomainID,
		ParentWorkflowID:     parentWorkflowID,
		ParentRunID:          parentRunID,
		TaskList:             tasklist,
		WorkflowTypeName:     workflowType,
		WorkflowTimeout:      workflowTimeout,
		DecisionTimeoutValue: decisionTimeout,
		EventStoreVersion:    persistence.EventStoreVersionV2,
	})
	msBuilder.On("UpdateReplicationStateLastEventID", sourceCluster, version, nextEventID-1).Once()
	msBuilder.On("GetReplicationState").Return(replicationState)
	msBuilder.On("GetCurrentVersion").Return(version)
	msBuilder.On("GetNextEventID").Return(nextEventID)
	msBuilder.On("GetCurrentBranch").Return(nil)
	historySize := 111
	msBuilder.On("GetEventStoreVersion").Return(int32(0))
	s.mockHistoryV2Mgr.On("AppendHistoryNodes", mock.Anything).Return(&p.AppendHistoryNodesResponse{Size: historySize}, nil).Once()
	sBuilder.On("getTransferTasks").Return(transferTasks)
	sBuilder.On("getTimerTasks").Return(timerTasks)

	currentVersion := version
	currentRunID := uuid.New()
	currentNextEventID := int64(3456)
	currentState := persistence.WorkflowStateRunning
	errRet := &persistence.WorkflowExecutionAlreadyStartedError{
		RunID:            currentRunID,
		State:            currentState,
		LastWriteVersion: currentVersion,
	}
	// the test above already assert the create workflow request, so here just use anyting
	s.mockExecutionMgr.On("CreateWorkflowExecution", mock.Anything).Return(nil, errRet).Once()

	contextCurrent := &mockWorkflowExecutionContext{}
	defer contextCurrent.AssertExpectations(s.T())
	contextCurrent.On("lock", mock.Anything).Return(nil)
	contextCurrent.On("unlock")

	msBuilderCurrent := &mockMutableState{}
	defer msBuilderCurrent.AssertExpectations(s.T())

	contextCurrent.On("loadWorkflowExecution").Return(msBuilderCurrent, nil).Once()
	currentExecution := &shared.WorkflowExecution{
		WorkflowId: common.StringPtr(workflowID),
		RunId:      common.StringPtr(currentRunID),
	}
	contextCurrentCacheKey := definition.NewWorkflowIdentifier(domainID, currentExecution.GetWorkflowId(), currentExecution.GetRunId())
	s.historyReplicator.historyCache.PutIfNotExist(contextCurrentCacheKey, contextCurrent)

	s.mockExecutionMgr.On("GetCurrentExecution", &persistence.GetCurrentExecutionRequest{
		DomainID:   domainID,
		WorkflowID: workflowID,
	}).Return(&persistence.GetCurrentExecutionResponse{
		RunID: currentRunID,
		// other attributes are not used
	}, nil)

	msBuilderCurrent.On("GetExecutionInfo").Return(&persistence.WorkflowExecutionInfo{
		DomainID:        domainID,
		WorkflowID:      workflowID,
		RunID:           currentRunID,
		LastEventTaskID: lastEventTaskID + 10,
	})
	msBuilderCurrent.On("GetNextEventID").Return(currentNextEventID)

	s.mockMetadataMgr.On("GetDomain", mock.Anything).Return(&persistence.GetDomainResponse{
		Info:              &persistence.DomainInfo{ID: domainID, Name: "domain name"},
		TableVersion:      p.DomainTableVersionV1,
		Config:            &p.DomainConfig{},
		ReplicationConfig: &p.DomainReplicationConfig{},
	}, nil)

	s.mockClusterMetadata.On("ClusterNameForFailoverVersion", version).Return(cluster.TestAlternativeClusterName)
	err := s.historyReplicator.replicateWorkflowStarted(ctx.Background(), context, msBuilder, di, sourceCluster, history,
		sBuilder, s.logger)
	s.Nil(err)
	s.Equal(1, len(transferTasks))
	s.Equal(version, transferTasks[0].GetVersion())
	s.Equal(1, len(timerTasks))
	s.Equal(version, timerTasks[0].GetVersion())
}

func (s *historyReplicatorSuite) TestReplicateWorkflowStarted_CurrentRunning_IncomingLargerThanCurrent() {
	domainID := validDomainID
	workflowID := "some random workflow ID"
	runID := uuid.New()
	version := int64(144)
	tasklist := "some random tasklist"
	workflowType := "some random workflow type"
	workflowTimeout := int32(3721)
	decisionTimeout := int32(4411)

	initiatedID := int64(4810)
	parentDomainID := validDomainID
	parentWorkflowID := "some random workflow ID"
	parentRunID := uuid.New()
	sourceCluster := "some random source cluster"

	context := &mockWorkflowExecutionContext{}
	defer context.AssertExpectations(s.T())
	msBuilder := &mockMutableState{}
	defer msBuilder.AssertExpectations(s.T())

	di := &decisionInfo{
		Version:         version,
		ScheduleID:      common.FirstEventID + 1,
		StartedID:       common.EmptyEventID,
		DecisionTimeout: decisionTimeout,
		TaskList:        tasklist,
	}
	sBuilder := &mockStateBuilder{}
	requestID := uuid.New()
	now := time.Now()
	history := &shared.History{
		Events: []*shared.HistoryEvent{
			&shared.HistoryEvent{Version: common.Int64Ptr(version), EventId: common.Int64Ptr(1), Timestamp: common.Int64Ptr(now.UnixNano())},
			&shared.HistoryEvent{Version: common.Int64Ptr(version), EventId: common.Int64Ptr(2), Timestamp: common.Int64Ptr(now.UnixNano())},
		},
	}
	nextEventID := di.ScheduleID + 1
	replicationState := &persistence.ReplicationState{
		StartVersion:     version,
		CurrentVersion:   version,
		LastWriteVersion: version,
		LastWriteEventID: nextEventID - 1,
	}
	transferTasks := []persistence.Task{&persistence.CloseExecutionTask{}}
	timerTasks := []persistence.Task{&persistence.DeleteHistoryEventTask{}}

	msBuilder.On("GetEventStoreVersion").Return(int32(persistence.EventStoreVersionV2))
	msBuilder.On("GetExecutionInfo").Return(&persistence.WorkflowExecutionInfo{
		CreateRequestID:      requestID,
		DomainID:             domainID,
		WorkflowID:           workflowID,
		RunID:                runID,
		InitiatedID:          initiatedID,
		ParentDomainID:       parentDomainID,
		ParentWorkflowID:     parentWorkflowID,
		ParentRunID:          parentRunID,
		TaskList:             tasklist,
		WorkflowTypeName:     workflowType,
		WorkflowTimeout:      workflowTimeout,
		DecisionTimeoutValue: decisionTimeout,
		EventStoreVersion:    persistence.EventStoreVersionV2,
	})
	msBuilder.On("UpdateReplicationStateLastEventID", sourceCluster, version, nextEventID-1).Once()
	msBuilder.On("GetReplicationState").Return(replicationState)
	msBuilder.On("GetCurrentVersion").Return(version)
	msBuilder.On("GetNextEventID").Return(nextEventID)
	msBuilder.On("GetCurrentBranch").Return(nil)
	historySize := 111
	msBuilder.On("GetEventStoreVersion").Return(int32(0))
	s.mockHistoryV2Mgr.On("AppendHistoryNodes", mock.Anything).Return(&p.AppendHistoryNodesResponse{Size: historySize}, nil).Once()
	sBuilder.On("getTransferTasks").Return(transferTasks)
	sBuilder.On("getTimerTasks").Return(timerTasks)

	currentVersion := version - 1
	currentRunID := uuid.New()
	currentState := persistence.WorkflowStateRunning
	errRet := &persistence.WorkflowExecutionAlreadyStartedError{
		RunID:            currentRunID,
		State:            currentState,
		LastWriteVersion: currentVersion,
	}
	// the test above already assert the create workflow request, so here just use anyting
	s.mockExecutionMgr.On("CreateWorkflowExecution", mock.MatchedBy(func(input *persistence.CreateWorkflowExecutionRequest) bool {
		input.RangeID = 0
		return reflect.DeepEqual(&persistence.CreateWorkflowExecutionRequest{
			RequestID: requestID,
			DomainID:  domainID,
			Execution: shared.WorkflowExecution{
				WorkflowId: common.StringPtr(workflowID),
				RunId:      common.StringPtr(runID),
			},
			ParentDomainID: parentDomainID,
			ParentExecution: &shared.WorkflowExecution{
				WorkflowId: common.StringPtr(parentWorkflowID),
				RunId:      common.StringPtr(parentRunID),
			},
			InitiatedID:                 initiatedID,
			TaskList:                    tasklist,
			WorkflowTypeName:            workflowType,
			WorkflowTimeout:             workflowTimeout,
			DecisionTimeoutValue:        decisionTimeout,
			NextEventID:                 msBuilder.GetNextEventID(),
			LastProcessedEvent:          common.EmptyEventID,
			HistorySize:                 int64(historySize),
			TransferTasks:               transferTasks,
			DecisionVersion:             di.Version,
			DecisionScheduleID:          di.ScheduleID,
			DecisionStartedID:           di.StartedID,
			DecisionStartToCloseTimeout: di.DecisionTimeout,
			TimerTasks:                  timerTasks,
			CreateWorkflowMode:          persistence.CreateWorkflowModeBrandNew,
			PreviousRunID:               "",
			ReplicationState:            replicationState,
			EventStoreVersion:           persistence.EventStoreVersionV2,
		}, input)
	})).Return(nil, errRet).Once()
	s.mockExecutionMgr.On("CreateWorkflowExecution", mock.MatchedBy(func(input *persistence.CreateWorkflowExecutionRequest) bool {
		input.RangeID = 0
		return reflect.DeepEqual(&persistence.CreateWorkflowExecutionRequest{
			RequestID: requestID,
			DomainID:  domainID,
			Execution: shared.WorkflowExecution{
				WorkflowId: common.StringPtr(workflowID),
				RunId:      common.StringPtr(runID),
			},
			ParentDomainID: parentDomainID,
			ParentExecution: &shared.WorkflowExecution{
				WorkflowId: common.StringPtr(parentWorkflowID),
				RunId:      common.StringPtr(parentRunID),
			},
			InitiatedID:                 initiatedID,
			TaskList:                    tasklist,
			WorkflowTypeName:            workflowType,
			WorkflowTimeout:             workflowTimeout,
			DecisionTimeoutValue:        decisionTimeout,
			NextEventID:                 msBuilder.GetNextEventID(),
			LastProcessedEvent:          common.EmptyEventID,
			HistorySize:                 int64(historySize),
			TransferTasks:               transferTasks,
			DecisionVersion:             di.Version,
			DecisionScheduleID:          di.ScheduleID,
			DecisionStartedID:           di.StartedID,
			DecisionStartToCloseTimeout: di.DecisionTimeout,
			TimerTasks:                  timerTasks,
			CreateWorkflowMode:          persistence.CreateWorkflowModeWorkflowIDReuse,
			PreviousRunID:               currentRunID,
			PreviousLastWriteVersion:    version,
			ReplicationState:            replicationState,
			EventStoreVersion:           persistence.EventStoreVersionV2,
		}, input)
	})).Return(&persistence.CreateWorkflowExecutionResponse{}, nil).Once()

	contextCurrent := &mockWorkflowExecutionContext{}
	defer contextCurrent.AssertExpectations(s.T())
	contextCurrent.On("lock", mock.Anything).Return(nil)
	contextCurrent.On("unlock")
	msBuilderCurrent := &mockMutableState{}
	defer msBuilderCurrent.AssertExpectations(s.T())

	contextCurrent.On("loadWorkflowExecution").Return(msBuilderCurrent, nil).Once()
	currentExecution := &shared.WorkflowExecution{
		WorkflowId: common.StringPtr(workflowID),
		RunId:      common.StringPtr(currentRunID),
	}
	contextCurrentCacheKey := definition.NewWorkflowIdentifier(domainID, currentExecution.GetWorkflowId(), currentExecution.GetRunId())
	s.historyReplicator.historyCache.PutIfNotExist(contextCurrentCacheKey, contextCurrent)
	msBuilderCurrent.On("IsWorkflowExecutionRunning").Return(false)
	s.mockMetadataMgr.On("GetDomain", mock.Anything).Return(&persistence.GetDomainResponse{
		Info:              &persistence.DomainInfo{ID: domainID, Name: "domain name"},
		TableVersion:      p.DomainTableVersionV1,
		Config:            &p.DomainConfig{},
		ReplicationConfig: &p.DomainReplicationConfig{},
	}, nil)

	s.mockClusterMetadata.On("ClusterNameForFailoverVersion", version).Return(cluster.TestAlternativeClusterName)
	err := s.historyReplicator.replicateWorkflowStarted(ctx.Background(), context, msBuilder, di, sourceCluster, history,
		sBuilder, s.logger)
	s.Nil(err)
	s.Equal(1, len(transferTasks))
	s.Equal(version, transferTasks[0].GetVersion())
	s.True(now.Equal(transferTasks[0].GetVisibilityTimestamp()))
	s.Equal(1, len(timerTasks))
	s.Equal(version, timerTasks[0].GetVersion())
}

func (s *historyReplicatorSuite) TestConflictResolutionTerminateCurrentRunningIfNotSelf_TargetRunning() {
	runID := uuid.New()
	incomingVersion := int64(4096)
	incomingTimestamp := int64(11238)

	msBuilderTarget := &mockMutableState{}
	defer msBuilderTarget.AssertExpectations(s.T())

	msBuilderTarget.On("IsWorkflowExecutionRunning").Return(true)
	msBuilderTarget.On("GetExecutionInfo").Return(&persistence.WorkflowExecutionInfo{RunID: runID})
	prevRunID, err := s.historyReplicator.conflictResolutionTerminateCurrentRunningIfNotSelf(ctx.Background(), msBuilderTarget, incomingVersion, incomingTimestamp, s.logger)
	s.Nil(err)
	s.Equal(runID, prevRunID)
}

func (s *historyReplicatorSuite) TestConflictResolutionTerminateCurrentRunningIfNotSelf_TargetClosed_CurrentClosed() {
	incomingVersion := int64(4096)
	incomingTimestamp := int64(11238)

	domainID := validDomainID
	workflowID := "some random target workflow ID"
	targetRunID := uuid.New()

	msBuilderTarget := &mockMutableState{}
	defer msBuilderTarget.AssertExpectations(s.T())

	msBuilderTarget.On("IsWorkflowExecutionRunning").Return(false)
	msBuilderTarget.On("GetExecutionInfo").Return(&persistence.WorkflowExecutionInfo{
		DomainID:    domainID,
		WorkflowID:  workflowID,
		RunID:       targetRunID,
		CloseStatus: persistence.WorkflowCloseStatusContinuedAsNew,
	})

	currentRunID := uuid.New()
	s.mockExecutionMgr.On("GetCurrentExecution", &persistence.GetCurrentExecutionRequest{
		DomainID:   domainID,
		WorkflowID: workflowID,
	}).Return(&persistence.GetCurrentExecutionResponse{
		RunID:       currentRunID,
		CloseStatus: persistence.WorkflowCloseStatusCompleted,
	}, nil)

	prevRunID, err := s.historyReplicator.conflictResolutionTerminateCurrentRunningIfNotSelf(ctx.Background(), msBuilderTarget, incomingVersion, incomingTimestamp, s.logger)
	s.Nil(err)
	s.Equal(currentRunID, prevRunID)
}

func (s *historyReplicatorSuite) TestConflictResolutionTerminateCurrentRunningIfNotSelf_TargetClosed_CurrentRunning_LowerVersion() {
	incomingVersion := int64(4096)
	incomingTimestamp := int64(11238)
	incomingCluster := cluster.TestAlternativeClusterName
	s.mockClusterMetadata.On("ClusterNameForFailoverVersion", incomingVersion).Return(incomingCluster)

	domainVersion := int64(4081)
	domainName := "some random domain name"
	domainID := validDomainID
	workflowID := "some random target workflow ID"
	targetRunID := uuid.New()

	msBuilderTarget := &mockMutableState{}
	defer msBuilderTarget.AssertExpectations(s.T())
	msBuilderTarget.On("IsWorkflowExecutionRunning").Return(false)
	msBuilderTarget.On("GetExecutionInfo").Return(&persistence.WorkflowExecutionInfo{
		DomainID:    domainID,
		WorkflowID:  workflowID,
		RunID:       targetRunID,
		CloseStatus: persistence.WorkflowCloseStatusContinuedAsNew,
	})

	// this mocks are for the terminate current workflow operation
	s.mockMetadataMgr.On("GetDomain", &persistence.GetDomainRequest{ID: domainID}).Return(
		&persistence.GetDomainResponse{
			Info:   &persistence.DomainInfo{ID: domainID, Name: domainName},
			Config: &persistence.DomainConfig{Retention: 1},
			ReplicationConfig: &persistence.DomainReplicationConfig{
				ActiveClusterName: cluster.TestCurrentClusterName,
				Clusters: []*persistence.ClusterReplicationConfig{
					&persistence.ClusterReplicationConfig{ClusterName: cluster.TestCurrentClusterName},
				},
			},
			FailoverVersion: domainVersion, // this does not matter
			IsGlobalDomain:  true,
			TableVersion:    persistence.DomainTableVersionV1,
		}, nil,
	).Once()

	currentRunID := uuid.New()
	contextCurrent := &mockWorkflowExecutionContext{}
	defer contextCurrent.AssertExpectations(s.T())
	contextCurrent.On("lock", mock.Anything).Return(nil)
	contextCurrent.On("unlock")
	msBuilderCurrent := &mockMutableState{}
	defer msBuilderCurrent.AssertExpectations(s.T())

	contextCurrent.On("loadWorkflowExecution").Return(msBuilderCurrent, nil).Once()
	currentExecution := &shared.WorkflowExecution{
		WorkflowId: common.StringPtr(workflowID),
		RunId:      common.StringPtr(currentRunID),
	}
	contextCurrentCacheKey := definition.NewWorkflowIdentifier(domainID, currentExecution.GetWorkflowId(), currentExecution.GetRunId())
	s.historyReplicator.historyCache.PutIfNotExist(contextCurrentCacheKey, contextCurrent)

	s.mockExecutionMgr.On("GetCurrentExecution", &persistence.GetCurrentExecutionRequest{
		DomainID:   domainID,
		WorkflowID: workflowID,
	}).Return(&persistence.GetCurrentExecutionResponse{
		RunID:            currentRunID,
		CloseStatus:      persistence.WorkflowCloseStatusNone,
		LastWriteVersion: incomingVersion - 10,
	}, nil)

	currentNextEventID := int64(999)
	msBuilderCurrent.On("GetReplicationState").Return(&persistence.ReplicationState{})
	msBuilderCurrent.On("GetExecutionInfo").Return(&persistence.WorkflowExecutionInfo{
		CloseStatus: persistence.WorkflowCloseStatusNone,
	})
	msBuilderCurrent.On("GetNextEventID").Return(currentNextEventID)
	msBuilderCurrent.On("IsWorkflowExecutionRunning").Return(true) // this is used to update the version on mutable state
	msBuilderCurrent.On("UpdateReplicationStateVersion", incomingVersion, true).Once()

	terminationEvent := &shared.HistoryEvent{
		EventId:   common.Int64Ptr(currentNextEventID),
		Timestamp: common.Int64Ptr(incomingTimestamp),
		Version:   common.Int64Ptr(incomingVersion),
		EventType: shared.EventTypeWorkflowExecutionTerminated.Ptr(),
		WorkflowExecutionTerminatedEventAttributes: &shared.WorkflowExecutionTerminatedEventAttributes{
			Reason:   common.StringPtr(workflowTerminationReason),
			Identity: common.StringPtr(workflowTerminationIdentity),
			Details:  nil,
		},
	}
	terminateRequest := &h.ReplicateEventsRequest{
		SourceCluster:     common.StringPtr(incomingCluster),
		DomainUUID:        common.StringPtr(domainID),
		WorkflowExecution: currentExecution,
		FirstEventId:      common.Int64Ptr(currentNextEventID),
		NextEventId:       common.Int64Ptr(currentNextEventID + 1),
		Version:           common.Int64Ptr(incomingVersion),
		History:           &shared.History{Events: []*shared.HistoryEvent{terminationEvent}},
		NewRunHistory:     nil,
	}

	msBuilderCurrent.On("ReplicateWorkflowExecutionTerminatedEvent", int64(999), mock.MatchedBy(func(input *shared.HistoryEvent) bool {
		return reflect.DeepEqual(terminationEvent, input)
	})).Return(nil)
	contextCurrent.On("replicateWorkflowExecution", terminateRequest, mock.Anything, mock.Anything, currentNextEventID, mock.Anything, mock.Anything).Return(nil).Once()
	s.mockTxProcessor.On("NotifyNewTask", incomingCluster, mock.Anything)
	s.mockTimerProcessor.On("NotifyNewTimers", incomingCluster, mock.Anything, mock.Anything)
	msBuilderCurrent.On("ClearStickyness").Once()

	prevRunID, err := s.historyReplicator.conflictResolutionTerminateCurrentRunningIfNotSelf(ctx.Background(), msBuilderTarget, incomingVersion, incomingTimestamp, s.logger)
	s.Nil(err)
	s.Equal(currentRunID, prevRunID)
}

func (s *historyReplicatorSuite) TestConflictResolutionTerminateCurrentRunningIfNotSelf_TargetClosed_CurrentRunning_NotLowerVersion() {
	incomingVersion := int64(4096)
	incomingTimestamp := int64(11238)
	incomingCluster := cluster.TestAlternativeClusterName
	s.mockClusterMetadata.On("ClusterNameForFailoverVersion", incomingVersion).Return(incomingCluster)

	domainID := validDomainID
	workflowID := "some random target workflow ID"
	targetRunID := uuid.New()

	msBuilderTarget := &mockMutableState{}
	defer msBuilderTarget.AssertExpectations(s.T())
	msBuilderTarget.On("IsWorkflowExecutionRunning").Return(false)
	msBuilderTarget.On("GetExecutionInfo").Return(&persistence.WorkflowExecutionInfo{
		DomainID:    domainID,
		WorkflowID:  workflowID,
		RunID:       targetRunID,
		CloseStatus: persistence.WorkflowCloseStatusContinuedAsNew,
	})

	currentRunID := uuid.New()
	s.mockExecutionMgr.On("GetCurrentExecution", &persistence.GetCurrentExecutionRequest{
		DomainID:   domainID,
		WorkflowID: workflowID,
	}).Return(&persistence.GetCurrentExecutionResponse{
		RunID:            currentRunID,
		CloseStatus:      persistence.WorkflowCloseStatusNone,
		LastWriteVersion: incomingVersion,
	}, nil)

	prevRunID, err := s.historyReplicator.conflictResolutionTerminateCurrentRunningIfNotSelf(ctx.Background(), msBuilderTarget, incomingVersion, incomingTimestamp, s.logger)
	s.Nil(err)
	s.Equal("", prevRunID)
}<|MERGE_RESOLUTION|>--- conflicted
+++ resolved
@@ -3108,15 +3108,11 @@
 		State:            currentState,
 		LastWriteVersion: currentVersion,
 	}
-<<<<<<< HEAD
-	// the test above already assert the create workflow request, so here just use anything
-=======
 	delReq := &persistence.DeleteHistoryBranchRequest{
 		BranchToken: nil,
 		ShardID:     common.IntPtr(testShardID),
 	}
-	// the test above already assert the create workflow request, so here just use anyting
->>>>>>> b6ab4153
+	// the test above already assert the create workflow request, so here just use anything
 	s.mockExecutionMgr.On("CreateWorkflowExecution", mock.Anything).Return(nil, errRet).Once()
 	s.mockHistoryV2Mgr.On("DeleteHistoryBranch", delReq).Return(nil).Once()
 	s.mockMetadataMgr.On("GetDomain", mock.Anything).Return(&persistence.GetDomainResponse{
